#pragma once

#include <c10/core/DeviceType.h>
#include <c10/core/DispatchKey.h>
#include <c10/core/DispatchKeySet.h>
#include <c10/util/Exception.h>

#include <stdexcept>

namespace c10 {

/**
 * This legacy enum class defines the set of backends supported by old school,
 * code generated Type-based ATen.  A "backend" in this sense roughly
 * corresponds to the cartesian product of (device type, layout), but restricted
 * only to combinations which we actually have kernels for.  Backend does NOT
 * include dtype.
 *
 * The reason we are sunsetting this enum class is because it doesn't allow for
 * open registration; e.g., if you want to add SparseXLA, you'd have to
 * edit this enum; you wouldn't be able to do it out of tree.  DispatchKey is
 * the replacement for Backend which supports open registration.
 *
 * NB: The concept of 'Backend' here disagrees with the notion of backend
 * exposed to users in torch.backends.  Backend here is something like "CPU"
 * or "SparseCUDA"; backend in torch.backends is something like "MKL" or
 * "CUDNN".
 */
enum class Backend {
  CPU,
  CUDA,
  HIP,
  FPGA,
  XPU,
  SparseCPU,
  SparseCUDA,
  SparseCsrCPU,
  SparseCsrCUDA,
  SparseHIP,
  SparseXPU,
  MSNPU,
  XLA,
  Vulkan,
  Metal,
  QuantizedCPU,
  QuantizedCUDA,
  QuantizedXPU,
  Undefined,
  MkldnnCPU,
  MLC,
  NumOptions
};

static inline Backend dispatchKeyToBackend(DispatchKey t) {
  if (t == DispatchKey::CPU || t == DispatchKey::AutogradCPU) {
    return Backend::CPU;
  } else if (t == DispatchKey::CUDA || t == DispatchKey::AutogradCUDA) {
    return Backend::CUDA;
  } else if (t == DispatchKey::HIP) {
    return Backend::HIP;
  } else if (t == DispatchKey::FPGA) {
    return Backend::FPGA;
  } else if (t == DispatchKey::MSNPU) {
    return Backend::MSNPU;
  } else if (t == DispatchKey::XLA || t == DispatchKey::AutogradXLA) {
    return Backend::XLA;
  } else if (t == DispatchKey::MLC || t == DispatchKey::AutogradMLC) {
    return Backend::MLC;
  } else if (t == DispatchKey::Vulkan) {
    return Backend::Vulkan;
  } else if (t == DispatchKey::Metal) {
    return Backend::Metal;
  } else if (t == DispatchKey::SparseCPU) {
    return Backend::SparseCPU;
  } else if (t == DispatchKey::SparseCUDA) {
    return Backend::SparseCUDA;
  } else if (t == DispatchKey::SparseHIP) {
    return Backend::SparseHIP;
  } else if (t == DispatchKey::SparseCsrCPU) {
    return Backend::SparseCsrCPU;
  } else if (t == DispatchKey::SparseCsrCUDA) {
    return Backend::SparseCsrCUDA;
  } else if (t == DispatchKey::MkldnnCPU) {
    return Backend::MkldnnCPU;
  } else if (t == DispatchKey::QuantizedCPU) {
    return Backend::QuantizedCPU;
  } else if (t == DispatchKey::QuantizedCUDA) {
    return Backend::QuantizedCUDA;
  } else if (t == DispatchKey::XPU || t == DispatchKey::AutogradXPU) {
    return Backend::XPU;
  } else if (t == DispatchKey::SparseXPU) {
    return Backend::SparseXPU;
  } else if (t == DispatchKey::QuantizedXPU) {
    return Backend::QuantizedXPU;
  } else if (t == DispatchKey::Undefined) {
    return Backend::Undefined;
  } else {
    TORCH_CHECK(false, "Unrecognized tensor type ID: ", t);
  }
}

static inline DispatchKey backendToDispatchKey(Backend b) {
  switch (b) {
    case Backend::CPU:
      return DispatchKey::CPU;
    case Backend::CUDA:
      return DispatchKey::CUDA;
    case Backend::HIP:
      return DispatchKey::HIP;
    case Backend::FPGA:
      return DispatchKey::FPGA;
    case Backend::MSNPU:
      return DispatchKey::MSNPU;
    case Backend::XLA:
      return DispatchKey::XLA;
    case Backend::XPU:
      return DispatchKey::XPU;
    case Backend::SparseXPU:
      return DispatchKey::SparseXPU;
    case Backend::SparseCPU:
      return DispatchKey::SparseCPU;
    case Backend::SparseCUDA:
      return DispatchKey::SparseCUDA;
    case Backend::SparseHIP:
      return DispatchKey::SparseHIP;
    case Backend::SparseCsrCPU:
      return DispatchKey::SparseCsrCPU;
    case Backend::SparseCsrCUDA:
      return DispatchKey::SparseCsrCUDA;
    case Backend::MkldnnCPU:
      return DispatchKey::MkldnnCPU;
    case Backend::Vulkan:
      return DispatchKey::Vulkan;
    case Backend::Metal:
      return DispatchKey::Metal;
    case Backend::QuantizedCPU:
      return DispatchKey::QuantizedCPU;
    case Backend::QuantizedCUDA:
      return DispatchKey::QuantizedCUDA;
    case Backend::Undefined:
      return DispatchKey::Undefined;
    case Backend::MLC:
      return DispatchKey::MLC;
    default:
      throw std::runtime_error("Unknown backend");
  }
}

static inline DeviceType backendToDeviceType(Backend b) {
  switch (b) {
    case Backend::CPU:
      return DeviceType::CPU;
    case Backend::CUDA:
      return DeviceType::CUDA;
    case Backend::HIP:
      return DeviceType::HIP;
    case Backend::FPGA:
      return DeviceType::FPGA;
    case Backend::MSNPU:
      return DeviceType::MSNPU;
    case Backend::XLA:
      return DeviceType::XLA;
    case Backend::SparseCPU:
      return DeviceType::CPU;
    case Backend::SparseCUDA:
      return DeviceType::CUDA;
    case Backend::SparseHIP:
      return DeviceType::HIP;
    case Backend::SparseCsrCPU:
      return DeviceType::CPU;
    case Backend::SparseCsrCUDA:
      return DeviceType::CUDA;
    case Backend::XPU:
    case Backend::SparseXPU:
    case Backend::QuantizedXPU:
      return DeviceType::XPU;
    case Backend::MkldnnCPU:
    case Backend::QuantizedCPU:
      return DeviceType::CPU;
    case Backend::QuantizedCUDA:
      return DeviceType::CUDA;
    case Backend::Vulkan:
      return DeviceType::Vulkan;
    case Backend::Metal:
      return DeviceType::Metal;
    case Backend::MLC:
      return DeviceType::MLC;
    case Backend::Undefined:
      TORCH_CHECK(false, "Undefined backend is not a valid device type");
    default:
      TORCH_CHECK(false, "Unknown backend");
  }
}

// TODO: This probably shouldn't actually be static inline
static inline const char* toString(Backend b) {
  switch (b) {
    case Backend::CPU:
      return "CPU";
    case Backend::CUDA:
      return "CUDA";
    case Backend::HIP:
      return "HIP";
    case Backend::FPGA:
      return "FPGA";
    case Backend::XPU:
      return "XPU";
    case Backend::MSNPU:
      return "MSNPU";
    case Backend::XLA:
      return "XLA";
    case Backend::MLC:
      return "MLC";
    case Backend::SparseCPU:
      return "SparseCPU";
    case Backend::SparseCUDA:
      return "SparseCUDA";
    case Backend::SparseHIP:
      return "SparseHIP";
    case Backend::SparseXPU:
      return "SparseXPU";
    case Backend::SparseCsrCPU:
      return "SparseCsrCPU";
    case Backend::SparseCsrCUDA:
      return "SparseCsrCUDA";
    case Backend::MkldnnCPU:
      return "MkldnnCPU";
    case Backend::Vulkan:
      return "Vulkan";
    case Backend::Metal:
      return "Metal";
    case Backend::QuantizedCPU:
      return "QuantizedCPU";
    case Backend::QuantizedCUDA:
      return "QuantizedCUDA";
    case Backend::QuantizedXPU:
      return "QuantizedXPU";
    default:
      return "UNKNOWN_BACKEND";
  }
}

static inline bool isSparse(Backend b) {
  switch (b) {
    case Backend::SparseXPU:
    case Backend::SparseCPU:
    case Backend::SparseCUDA:
    case Backend::SparseHIP:
      return true;
    default:
      return false;
  }
}

static inline bool isSparseCsr(Backend b) {
<<<<<<< HEAD
  switch(b) {
=======
  switch (b) {
>>>>>>> 98fcdb80
    case Backend::SparseCsrCPU:
    case Backend::SparseCsrCUDA:
      return true;
    default:
      return false;
  }
}

} // namespace c10<|MERGE_RESOLUTION|>--- conflicted
+++ resolved
@@ -253,11 +253,7 @@
 }
 
 static inline bool isSparseCsr(Backend b) {
-<<<<<<< HEAD
-  switch(b) {
-=======
-  switch (b) {
->>>>>>> 98fcdb80
+  switch (b) {
     case Backend::SparseCsrCPU:
     case Backend::SparseCsrCUDA:
       return true;
