#include <c10d/default_comm_hooks.hpp>
#include <c10d/reducer.hpp>

#include <functional>

#include <c10/core/DeviceGuard.h>
#include <c10/core/StreamGuard.h>
#include <c10/util/Exception.h>
#include <c10/util/hash.h>
#include <c10/util/irange.h>
#include <c10d/comm.hpp>
#include <c10d/logger.hpp>
#include <torch/csrc/autograd/engine.h>
#include <torch/csrc/autograd/function_hook.h>
#include <torch/csrc/autograd/functions/accumulate_grad.h>
#include <torch/csrc/autograd/profiler.h>
#include <torch/csrc/autograd/utils/grad_layout_contract.h>
#include <torch/csrc/autograd/utils/lambda_post_hook.h>
#include <torch/csrc/utils/memory.h>

namespace c10d {
namespace {

inline int64_t current_time_in_nanos() {
  return torch::autograd::profiler::getTime();
}

constexpr int kUnsetDivFactor = -1;

// Macro that wraps TORCH_CHECK with DDP logging.
#define REDUCER_CHECK(cond, logger_, ...)             \
  if (C10_UNLIKELY_OR_CONST(!(cond))) {               \
    if (!logger_.expired()) {                         \
      logger_.lock()->set_error_and_log(__VA_ARGS__); \
    }                                                 \
    TORCH_CHECK(false, ##__VA_ARGS__);                \
  }

} // namespace

C10_DEFINE_TYPED_REGISTRY( // NOLINT
    TimerRegistry,
    c10::DeviceType,
    Timer,
    std::unique_ptr,
    c10::Device);

namespace {

class CpuTimer : public Timer {
 private:
  // The timestamp of forward call start time in each iteration.
  int64_t forward_start_time = -1;
  // The timestamp of backward computation start and end time in each
  // iteration.
  int64_t backward_compute_start_time = -1;
  int64_t backward_compute_end_time = -1;
  // The timestamp of first communication call start time in each iteration.
  int64_t backward_comm_start_time = -1;
  // The timestamp of last communication call end time in each iteration.
  int64_t backward_comm_end_time = -1;

  int64_t& getTime(Event event) {
    switch (event) {
      case Event::kForwardStart:
        return forward_start_time;
      case Event::kBackwardComputeStart:
        return backward_compute_start_time;
      case Event::kBackwardComputeEnd:
        return backward_compute_end_time;
      case Event::kBackwardCommStart:
        return backward_comm_start_time;
      case Event::kBackwardCommEnd:
        return backward_comm_end_time;
      default:
        TORCH_INTERNAL_ASSERT(false);
    }
  }

 public:
  explicit CpuTimer(c10::Device /* unused */) {}

  void record(Event event) override {
    getTime(event) = current_time_in_nanos();
  }

  c10::optional<int64_t> measureDifference(Event start, Event end) override {
    int64_t start_time = getTime(start);
    int64_t end_time = getTime(end);
    // If cpu_end_time is not recorded in this iteration,
    // avg_time will return invalid value.
    // For some cases like DDP runs on non-sync mode, backward compute
    // end time can not be recorded in this iteration and thus can not
    // calculate the valid avg_time.
    // In this case, skip calculating the avg_time and return.
    if (end_time < start_time) {
      return c10::nullopt;
    }
    return end_time - start_time;
  }
};

C10_REGISTER_TYPED_CLASS(TimerRegistry, c10::kCPU, CpuTimer);

} // namespace

Reducer::Reducer(
    std::vector<std::vector<at::Tensor>> replicas,
    std::vector<std::vector<size_t>> bucket_indices,
    c10::intrusive_ptr<c10d::ProcessGroup> process_group,
    std::vector<std::vector<bool>> expect_sparse_gradients,
    int64_t bucket_bytes_cap,
    bool find_unused_parameters,
    bool gradient_as_bucket_view,
    std::unordered_map<size_t, std::string> paramNames)
    : replicas_(std::move(replicas)),
      process_group_(std::move(process_group)),
      expect_sparse_gradients_(std::move(expect_sparse_gradients)),
      expect_autograd_hooks_(false),
      require_finalize_(false),
      next_bucket_(0),
      has_marked_unused_parameters_(false),
      find_unused_parameters_(find_unused_parameters),
      gradient_as_bucket_view_(gradient_as_bucket_view),
      local_used_maps_reduced_(false),
      num_iterations_(0),
      num_buckets_ready_(0),
      has_rebuilt_bucket_(false),
      bucket_bytes_cap_(bucket_bytes_cap),
      div_factor_(kUnsetDivFactor),
      static_graph_(false),
      comm_hook_(nullptr),
      thread_local_state_(at::ThreadLocalState()),
      ddp_debug_level_(parseDistDebugLevel()),
      param_names_(std::move(paramNames)) {
  C10_LOG_API_USAGE_ONCE("torch.distributed.ddp.reducer");
  TORCH_INTERNAL_ASSERT(
      replicas_.size() == 1, "Expected exactly one model replica.");
  TORCH_INTERNAL_ASSERT(
      replicas_[0].size() >= 1, "Expected at least one parameter.");

  // Check whether the module is multi_device_module
  {
    std::set<int> unique_devices;
    for (const auto& v : replicas_[0]) {
      auto device_idx = int(v.device().index());
      if (unique_devices.find(device_idx) == unique_devices.end()) {
        unique_devices.insert(device_idx);
        if (unique_devices.size() > 1) {
          is_multi_device_module_ = true;
          break;
        }
      }
    }
  }

  // For CUDA, record events only for single device module.
  c10::Device device = replicas_[0][0].device();
  if (!(device.is_cuda() && is_multi_device_module_)) {
    timer_ = TimerRegistry()->Create(device.type(), device);
  }

  // If `expect_sparse_gradients` is not specified, initialize it such that
  // we do not expect sparse gradients for any parameter.
  if (expect_sparse_gradients_.empty()) {
    expect_sparse_gradients_ = std::vector<std::vector<bool>>(
        replicas_.size(), std::vector<bool>(replicas_[0].size(), false));
  }
  TORCH_INTERNAL_ASSERT(expect_sparse_gradients_.size() == replicas_.size());

  // Initialize variable bucketing.
  // This can be reinitialized later after capturing runtime information.
  {
    std::lock_guard<std::mutex> lock(mutex_);
    initialize_buckets(std::move(bucket_indices));
  }

  // All variables are expected to have their `grad_fn` set to the gradient
  // accumulation function (since they are leafs in the autograd graph).
  // We store pointers to these functions such that we can check if they are
  // used in an autograd pass. If they are not, we know their grad tensors
  // can be marked as ready for reduction.
  {
    const auto replica_count = replicas_.size();
    grad_accumulators_.resize(replica_count);
    // TODO: get rid of replica_index and nested
    // containers such as replicas_, grad_accumulators_, etc.
    size_t replica_index = 0;
    const auto variable_count = replicas_[replica_index].size();
    grad_accumulators_[replica_index].resize(variable_count);
    for (const auto variable_index : c10::irange(variable_count)) {
      auto& variable = replicas_[replica_index][variable_index];

      // The gradient accumulator function is lazily initialized once.
      // Therefore we can use its presence in the autograd graph as
      // evidence that the parameter has participated in an iteration.
      auto grad_accumulator = torch::autograd::impl::grad_accumulator(variable);

#ifndef _WIN32
      using torch::distributed::autograd::ThreadLocalDistAutogradContext;
#endif
      // Hook to execute after the gradient accumulator has executed.
      hooks_.emplace_back(
          grad_accumulator->add_post_hook(
              torch::make_unique<torch::autograd::utils::LambdaPostHook>(
                  [=](const torch::autograd::variable_list& outputs,
                      const torch::autograd::variable_list& /* unused */) {
#ifndef _WIN32
                    this->rpc_context_.set(
                        ThreadLocalDistAutogradContext::getContextPtr());
#endif
                    this->autograd_hook(variable_index);
                    return outputs;
                  })),
          grad_accumulator);

      // Map raw function pointer to replica index and parameter index.
      // This is used later on when the autograd graph is traversed
      // to check for parameters for which no gradient is computed, if
      // find_unused_parameters=True.
      // Note that the mapping of gradient accumulator to variable should be
      // one to one as we deduplicate shared parameters before constructing
      // Reducer.
      if (find_unused_parameters_) {
        gradAccToVariableMap_[grad_accumulator.get()] = variable_index;
      }

      numGradHooksTriggeredMap_[variable_index] = 0;

      // The gradient accumulator is stored as weak_ptr in the autograd
      // metadata of the variable, so we have to keep it alive here for
      // the raw pointer to be valid.
      REDUCER_CHECK(
          grad_accumulators_[replica_index][variable_index] == nullptr,
          logger_,
          c10::str(
              "Reducer tried to register duplicate grad accumulator for replica ",
              replica_index,
              " variable ",
              variable_index));

      grad_accumulators_[replica_index][variable_index] =
          std::move(grad_accumulator);
    }
  }

  // Initialize backward stats vector.
  {
    const auto replica_count = replicas_.size();
    backward_stats_.resize(replica_count);
    const auto variable_count = replicas_[0].size();
    std::for_each(
        backward_stats_.begin(),
        backward_stats_.end(),
        [=](std::vector<int64_t>& v) { v.resize(variable_count); });
  }

  // See Note [Skip allreducing local_used_maps_dev]
  if (find_unused_parameters_) {
    initialize_local_used_map();
  }
}

// Note [Skip allreducing local_used_maps_dev]
// ~~~~~~~~~~~~~~~~~~~~~~~~~~
// If find_unused_parameters_ is set to false, there is no need to allreduce
// local_used_maps_dev_, because all parameters will be reduced anyway.
// Therefore, we can avoid allocating memory for local_used_maps and
// local_used_maps_dev_ if find_unused_parameters_ is false.

// Note [DDP Communication Hook]
// ~~~~~~~~~~~~~~~~~~~~~~~~~~
// If DDP communication hook is not registered, the reducer reduces the buckets
// by just calling allreduce. If registered, it calls the hook and uses future
// work handle. If registered, reducer also skips dividing grads by world size.
// The reason for this is that the communication hook is expected to completely
// override how we perform communication and the user should have complete
// control over how the grads are handled.
//
// DDP communication hook is an enhancement that provides a hook which can be
// used to override how DDP communicates gradients across ranks, this can be
// used for algorithms like Gradient Compression/GossipGrad. This hook can be
// registered from Python API using `register_comm_hook`. `PythonCommHook`
// enables registering a Python hook and is a subclass of `CommHookInterface`.
// Additionally, there are also some built-in C++ hook implementations that can
// be specified by calling `register_builtin_comm_hook` from Python API.

Reducer::~Reducer() noexcept(false) {
  // Remove all hooks on variables registered by this Reducer. This is necessary
  // to make DDP failure recoverable. Otherwise, multiple Reducer instances
  // (from recoveries) will add their hooks to the original model, and those
  // hooks will try to invoke methods on a deleted Reducer objects.
  for (auto& hook : hooks_) {
    auto& key = hook.first;
    auto& grad_accumulator = hook.second;

    TORCH_INTERNAL_ASSERT(
        grad_accumulator->del_post_hook(key),
        "Reducer attempts to delete a non-existing hook.");
  }
}

bool Reducer::dynamic_graph_find_unused() {
  return !static_graph_ && find_unused_parameters_;
}

bool Reducer::static_graph_first_iteration() {
  return static_graph_ && num_iterations_ == 1;
}

bool Reducer::static_graph_after_first_iteration() {
  return static_graph_ && num_iterations_ > 1;
}

void Reducer::initialize_local_used_map() {
  const auto replica_count = replicas_.size();
  const auto variable_count = replicas_[0].size();
  local_used_maps_.resize(replica_count);
  local_used_maps_dev_.resize(replica_count);

  for (const auto i : c10::irange(replica_count)) {
    at::TensorOptions options;
    options = options.dtype(at::kInt);

    // Deliberately don't pin the memory even if local_used_maps_dev_ will
    // be cuda. See Note [local_used_maps_ -> local_used_maps_dev copying]
    local_used_maps_[i] =
        at::zeros({static_cast<long>(variable_count)}, options);

    // This tensor needs to be on the same device as replica because backend
    // such as NCCL may not support CPU tensors, and hence it might not work
    // if we always put it on CPU.
    options = options.device(replicas_[i][0].device());
    local_used_maps_dev_[i] =
        at::empty({static_cast<long>(variable_count)}, options);
  }
}

void Reducer::check_grad_layout(
    const at::Tensor& grad,
    const at::Tensor& bucket_view) {
  // Ensure that the gradient type matches the bucket type.
  REDUCER_CHECK(
      grad.options().type_equal(bucket_view.options()),
      logger_,
      c10::str("Expected ", bucket_view.toString(), ", got ", grad.toString()));

  TORCH_INTERNAL_ASSERT(grad.device() == bucket_view.device());
  TORCH_INTERNAL_ASSERT(grad.numel() == bucket_view.numel());
  // AccumulateGrad doesn't HAVE to obey the grad layout contract.
  // The penalty for disobedience is reduced performance, not numerical
  // death. Warnings here help diagnose poor DDP performance.
  if (grad.strides() != bucket_view.strides()) {
    TORCH_WARN_ONCE(
        "Grad strides do not match bucket view strides. "
        "This may indicate grad was not created according to the "
        "gradient layout contract, or that the param's strides "
        "changed since DDP was constructed.  This is not an error, "
        "but may impair performance.\n"
        "grad.sizes() = ",
        grad.sizes(),
        ", strides() = ",
        grad.strides(),
        "\n",
        "bucket_view.sizes() = ",
        bucket_view.sizes(),
        ", strides() = ",
        bucket_view.strides());
  }
  if (!gradient_as_bucket_view_) {
    TORCH_INTERNAL_ASSERT(!grad.is_alias_of(bucket_view));
  }
}

void Reducer::mark_variable_ready_dense(size_t variable_index) {
  const auto replica_index = 0;
  const auto& bucket_index = variable_locators_[variable_index];
  auto& bucket = buckets_[bucket_index.bucket_index];
  auto& replica = bucket.replicas[replica_index];
  auto& variable = replica.variables[bucket_index.intra_bucket_index];
  auto& bucket_view = replica.bucket_views_in[bucket_index.intra_bucket_index];

  // Copy contents of gradient tensor to bucket tensor.
  // If the gradient is not set, we assume it wasn't computed
  // as part of the current backwards pass, and zero the part
  // of the bucket it would otherwise hold.
  runGradCallbackForVariable(variable, [&](auto& grad) {
    if (grad.defined()) {
      this->check_grad_layout(grad, bucket_view);
      // When gradient_as_bucket_view_ is false, or even when
      // gradient_as_bucket_view_ is true, in rare cases users may set grad to
      // be None after every iteration. In these cases, grad and bucket_view are
      // pointing to different storages and thus need to copy grads to
      // bucket_view. If gradient_as_bucket_view_ is set as true, let grad point
      // to bucket_view. If grad has already been set as views of buckets in
      // previous iterations, no copy is needed.
      if (!grad.is_alias_of(bucket_view)) {
        if (comm_hook_ == nullptr) {
          auto wrapped =
              at::native::wrapped_scalar_tensor(double(1.) / div_factor_);
          // Divides while copying into the bucket view to save one scan over
          // all the input parameters.
          at::mul_out(bucket_view, grad, wrapped);
        } else {
          bucket_view.copy_(grad);
        }

        if (gradient_as_bucket_view_) {
          // Let grad point to bucket_view buffer.
          grad = bucket_view;
          // The grad is modified and need to be written back.
          return true;
        }
      } else {
        // If grad and bucket view point to the same storage, no need to copy.
        if (comm_hook_ == nullptr) {
          bucket_view.div_(div_factor_);
        }
      }
    } else {
      bucket_view.zero_();
    }
    // The grad is not modified and doesn't need to be written back.
    return false;
  });
}

void Reducer::mark_variable_ready_sparse(size_t variable_index) {
  const auto replica_index = 0;
  const auto& bucket_index = variable_locators_[variable_index];
  auto& bucket = buckets_[bucket_index.bucket_index];
  auto& replica = bucket.replicas[replica_index];
  auto& variable = replica.variables[bucket_index.intra_bucket_index];

  runGradCallbackForVariable(variable, [&](auto& grad) {
    REDUCER_CHECK(
        grad.defined(), logger_, "Expected sparse gradient to be defined.");
    REDUCER_CHECK(
        grad.options().layout() == c10::kSparse,
        logger_,
        "Expected variable to have sparse gradient.");

    // Sparse tensors cannot be grouped together with other sparse tensors
    // in a single reduction operation like we can for dense tensors.
    // Therefore, the `offsets` and `lengths` vectors in the bucket replica
    // struct are empty, and there is no pre-existing accumulation tensor.
    // Directly assign the sparse tensor to the `contents` field.
    replica.contents = grad;
    // If no DDP comm hook is registered,
<<<<<<< HEAD
    // the allreduce only sums up the value, and a separate division is required.
=======
    // the allreduce only sums up the value, and a separate division is
    // required.
>>>>>>> b176feec
    if (comm_hook_ == nullptr) {
      replica.contents.div_(div_factor_);
    }
    // The grad is modified in place and needs to be written back.
    return true;
  });
}

std::vector<c10d::GradBucket> Reducer::get_grad_buckets(
    bool return_zero_tensors) const {
  std::lock_guard<std::mutex> lock(mutex_);
  std::vector<c10d::GradBucket> gradBuckets;
  gradBuckets.reserve(buckets_.size());
  for (size_t i = 0; i < buckets_.size(); ++i) {
    auto& bucket = buckets_[i];
    auto variables_for_bucket = get_variables_for_bucket(i, bucket);
    gradBuckets.emplace_back(
<<<<<<< HEAD
      i,
      return_zero_tensors ? at::zeros_like(bucket.replicas[0].contents)
                            : bucket.replicas[0].contents,
      bucket.replicas[0].offsets,
      bucket.replicas[0].lengths,
      bucket.replicas[0].sizes_vec,
      variables_for_bucket
    );
=======
        i,
        return_zero_tensors ? at::zeros_like(bucket.replicas[0].contents)
                            : bucket.replicas[0].contents,
        bucket.replicas[0].offsets,
        bucket.replicas[0].lengths,
        bucket.replicas[0].sizes_vec,
        variables_for_bucket);
>>>>>>> b176feec
  }
  return gradBuckets;
}

void Reducer::set_forward_pass_work_handle(
    c10::intrusive_ptr<c10d::ProcessGroup::Work> forwardPassWorkHandle,
    bool useStaticWorldSize) {
  std::lock_guard<std::mutex> lock(mutex_);
  forwardPassWorkHandle_.workHandle = std::move(forwardPassWorkHandle);
  forwardPassWorkHandle_.useStaticWorldSize = useStaticWorldSize;
}

std::vector<at::Tensor> Reducer::get_local_used_maps_on_device() const {
  std::lock_guard<std::mutex> lock(mutex_);
  return local_used_maps_dev_;
}

void Reducer::push_rebuilt_params_for_all_indices() {
  std::lock_guard<std::mutex> lock(mutex_);
  if (!should_rebuild_buckets() || !rebuilt_param_indices_.empty()) {
    return;
  }
  const auto replica_count = replicas_.size();
  const auto variable_count = replicas_[0].size();
  for (const auto variable_index : c10::irange(variable_count)) {
    push_rebuilt_params(variable_index);
  }
}

void Reducer::push_rebuilt_params(const size_t& index) {
  rebuilt_params_.push_back(replicas_[0][index]);
  rebuilt_param_indices_.push_back(index);
}

void Reducer::set_divide_factor() {
  // If it was scheduled, wait on allreduce in forward pass that tells us
  // division factor based on no. of currently participating processes.
  if (div_factor_ == kUnsetDivFactor) {
    div_factor_ = process_group_->getSize();
    auto& workHandle = forwardPassWorkHandle_.workHandle;
    if (workHandle && !forwardPassWorkHandle_.useStaticWorldSize) {
      workHandle->wait();
      auto results = workHandle->result();
      // Guard against the results being empty
      TORCH_INTERNAL_ASSERT(results.size() > 0);
      at::Tensor& res = results.front();
      div_factor_ = res.item().to<int>();
    }
  }
}

// Right now delay_all_reduce is only called when static_graph_=true and
// num_iterations_==1.
void Reducer::delay_all_reduce() {
  std::lock_guard<std::mutex> lock(this->mutex_);

  if (should_collect_runtime_stats()) {
    record_backward_compute_end_time();
    record_backward_comm_start_time();
  }

  // launch all reduce local used map
  all_reduce_local_used_map();

  // prepare to set unused_parameters_, if it is static graph,
  // unused_parameters_ will not change after 1st iteration.
  unused_parameters_.clear();

  // copy all gradients to buckets
  size_t replica_index = 0;
  for (size_t variable_index = 0;
       variable_index < replicas_[replica_index].size();
       variable_index++) {
    // set unused_parameters_
    if (numGradHooksTriggeredMap_[variable_index] == 0) {
      unused_parameters_.push_back(variable_index);
    }
    require_finalize_ = true;
    set_divide_factor();
    if (expect_sparse_gradients_[replica_index][variable_index]) {
      mark_variable_ready_sparse(variable_index);
    } else {
      mark_variable_ready_dense(variable_index);
    }
  }

  // launch all reduces for all buckets
  for (auto& bucket : buckets_) {
    all_reduce_bucket(bucket);
  }

  finalize_backward();
}

void Reducer::set_logger(std::weak_ptr<c10d::Logger> logger) {
  logger_ = logger;
}

// The function `autograd_hook` is called after the gradient for a
// model parameter has been accumulated into its gradient tensor.
// This function is only to be called from the autograd thread.
void Reducer::autograd_hook(size_t index) {
  std::lock_guard<std::mutex> lock(this->mutex_);

  // Carry over thread local state from main thread. This allows for
  // thread-local flags such as profiler enabled to be configure correctly.
  at::ThreadLocalStateGuard g(thread_local_state_);

  // Ignore if we don't expect to be called.
  // This may be the case if the user wants to accumulate gradients
  // for number of iterations before reducing them.
  if (!expect_autograd_hooks_) {
    return;
  }

  // See Note [Skip allreducing local_used_maps_dev]
  if (dynamic_graph_find_unused() || static_graph_first_iteration()) {
    // Since it gets here, this param has been used for this iteration. We want
    // to mark it in local_used_maps_. During no_sync session, the same var can
    // be set multiple times, which is OK as does not affect correctness. As
    // long as it is used once during no_sync session, it is marked as used.
    local_used_maps_[0][index] = 1;
  }

  if (static_graph_first_iteration()) {
    numGradHooksTriggeredMap_[index] += 1;
    return;
  }

  // If `find_unused_parameters_` is true there may be model parameters that
  // went unused when computing the model output, they won't be part of the
  // autograd graph, and won't receive gradients. These parameters are
  // discovered in the `prepare_for_backward` function and their indexes stored
  // in the `unused_parameters_` vector.
  if (!has_marked_unused_parameters_) {
    has_marked_unused_parameters_ = true;
    for (const auto& unused_index : unused_parameters_) {
      mark_variable_ready(unused_index);
    }
  }

  // Rebuild bucket only if 1) it is the first time to rebuild bucket 2)
  // static_graph_ is true or find_unused_parameters_ is false,
  // 3) this backward pass needs to run allreduce.
  // Here, we just dump tensors and their parameter indices into
  // rebuilt_params_ and rebuilt_param_indices_ based on gradient arriving
  // order, and then at the end of finalize_backward(), buckets will be
  // rebuilt based on rebuilt_params_ and rebuilt_param_indices_, and then
  // will be broadcasted and initialized.
  // If it is static graph, after 1st iteration, check if a variable
  // is ready for communication based on numGradHooksTriggeredMap_.
  if (static_graph_after_first_iteration()) {
    REDUCER_CHECK(
        numGradHooksTriggeredMapPerIteration_[index] > 0,
        logger_,
        "Your training graph has changed in this iteration, ",
        "e.g., one parameter is unused in first iteration, but ",
        "then got used in the second iteration. this is not ",
        "compatible with static_graph set to True.");
    if (--numGradHooksTriggeredMapPerIteration_[index] == 0) {
      if (should_rebuild_buckets()) {
        push_rebuilt_params(index);
      }
      // Finally mark variable for which this function was originally called.
      mark_variable_ready(index);
    }
  } else {
    if (should_rebuild_buckets()) {
      push_rebuilt_params(index);
    }
    // Finally mark variable for which this function was originally called.
    mark_variable_ready(index);
  }
}

void Reducer::all_reduce_local_used_map() {
  // See Note [Skip allreducing local_used_maps_dev]
  // H2D from local_used_maps_ to local_used_maps_dev_
  for (const auto i : c10::irange(local_used_maps_.size())) {
    if (local_used_maps_dev_[i].is_cuda()) {
      // Note [local_used_maps_ -> local_used_maps_dev copying]
      // ~~~~~~~~~~~~~~~~~~~~~~~~~~~~~~~~~~~~~~~~~~~~~~~~~~~~~~
      // We do async H2D to avoid the blocking overhead. The async copy and
      // allreduce respect the current stream, so will be sequenced
      // correctly.
      //
      // Correct sequencing with respect to host operations is also
      // essential. The H2D copy_ is stream ordered, while the host's
      // changes to local_used_maps_ are host ordered. If a large backlog of
      // cuda-stream work pushes the copy_ far into the future, and if no
      // blocking calls occur between now and finalize_backward()** such
      // that finalize_backward() re-zeroes local_used_maps_ on the host
      // before the stream executes the copy_, copy_ will read those zeros
      // instead of the values we thought we told it to read here. Copying
      // local_used_maps_[i] to a pinned temporary (which the pinned caching
      // allocator should supply asynchronously) avoids this nasty, rare
      // race condition.
      //
      // ** In the hoped-for case where all params are used, DDP itself
      // won't do any blocking work between now and the re-zeroing, so the
      // danger is real.
      //
      // Defensively ensures local_used_maps_tmp is distinct from
      // local_used_maps_[i]
      auto local_used_maps_tmp = at::native::empty_like(
          local_used_maps_[i],
          optTypeMetaToScalarType(local_used_maps_[i].options().dtype_opt()),
          local_used_maps_[i].options().layout_opt(),
          local_used_maps_[i].options().device_opt(),
          true /* pinned_memory */);
      // Paranoid asserts here because in some workloads, the pinned
      // allocator behaves in a way we don't understand, and may be bugged.
      // See https://github.com/pytorch/pytorch/pull/54474
      TORCH_INTERNAL_ASSERT(local_used_maps_tmp.is_pinned());
      TORCH_INTERNAL_ASSERT(
          local_used_maps_tmp.data_ptr() != local_used_maps_[i].data_ptr());
      local_used_maps_tmp.copy_(local_used_maps_[i]);
      local_used_maps_dev_[i].copy_(local_used_maps_tmp, true);
    } else {
      local_used_maps_dev_[i].copy_(local_used_maps_[i], true);
    }
  }
  local_used_work_ = process_group_->allreduce(local_used_maps_dev_);
}

void Reducer::checkAndRaiseMarkedTwiceError(size_t index) {
  // Something is wrong if all variables contained in this bucket replica have
  // already been marked as ready.
  // We don't expect the same variable to be marked ready twice.
  bool marked_twice =
      perIterationReadyParams_.find(index) != perIterationReadyParams_.end();

  if (marked_twice) {
    // Report index of param that has been marked twice. In debug mode, also
    // report fully qualified parameter name.
    auto param_name = param_names_.find(index);
    const bool found_param_name = param_name != param_names_.end();
    TORCH_INTERNAL_ASSERT(
        ddp_debug_level_ == c10d::DistributedDebugLevel::OFF ||
            found_param_name,
        "Expected to find parameter name in debug mode.");
    std::string paramInfo = c10::str(
        "Parameter at index ",
        index,
        found_param_name ? c10::str(" with name ", param_name->second) : "",
        " has been marked as ready twice. This means that multiple autograd engine ",
        " hooks have fired for this particular parameter during this iteration.");
    // param_names_ is empty in debug mode.
    if (!found_param_name) {
      paramInfo += c10::str(
          " You can set the environment variable TORCH_DISTRIBUTED_DEBUG to either",
          " INFO or DETAIL to print parameter names for further debugging.");
    }
    std::string common_error = c10::str(
        "Expected to mark a variable ready only once. ",
        "",
        "This error is caused by one of the following reasons: ",
        "1) Use of a module parameter outside the `forward` function. ",
        "Please make sure model parameters are not shared across multiple ",
        "concurrent forward-backward passes. or try to use _set_static_graph() ",
        "as a workaround if this module graph does not change ",
        "during training loop.",
        "2) Reused parameters in multiple reentrant backward passes. For ",
        "example, if you use multiple `checkpoint` functions to wrap the ",
        "same part of your model, it would result in the same set of ",
        "parameters been used by different reentrant backward passes ",
        "multiple times, and hence marking a variable ready multiple times. ",
        "DDP does not support such use cases in default. You can try to ",
        "use _set_static_graph() as a workaround if your module graph ",
        "does not change over iterations.");

    common_error += c10::str("\n", paramInfo);

    REDUCER_CHECK(
        has_marked_unused_parameters_,
        logger_,
        common_error,
        "3) Incorrect unused parameter detection. The return value of the ",
        "`forward` function is inspected by the distributed data parallel ",
        "wrapper to figure out if any of the module's parameters went ",
        "unused. For unused parameters, DDP would not expect gradients from ",
        "then. However, if an unused parameter becomes part of the autograd ",
        "graph at a later point in time (e.g., in a reentrant backward when ",
        "using `checkpoint`), the gradient will show up unexpectedly. If all ",
        "parameters in the model participate in the backward pass, you can ",
        "disable unused parameter detection by passing the keyword argument ",
        "`find_unused_parameters=False` to ",
        "`torch.nn.parallel.DistributedDataParallel`. If unused parameters ",
        "in the model do not change over iterations, You can try to use ",
        "_set_static_graph() as a workaround if this module graph does not ",
        "change during training loop.");
    REDUCER_CHECK(!has_marked_unused_parameters_, logger_, common_error);
  }
}

void Reducer::mark_variable_ready(size_t variable_index) {
  REDUCER_CHECK(
      variable_index < variable_locators_.size(),
      logger_,
      "Out of range variable index.");

  checkAndRaiseMarkedTwiceError(variable_index);
  perIterationReadyParams_.insert(variable_index);
  backward_stats_[0][variable_index] =
      current_time_in_nanos() - backward_compute_start_time_;

  // Any time we mark a variable ready (be it in line due to unused parameters,
  // or via an autograd hook), we require a call to the finalize function. If
  // this doesn't happen before the next iteration (or call to
  // `prepare_for_backwards`), we know something is wrong.
  require_finalize_ = true;

  const auto& bucket_index = variable_locators_[variable_index];
  auto& bucket = buckets_[bucket_index.bucket_index];
  auto& replica = bucket.replicas[0];

  set_divide_factor();

  if (bucket.expect_sparse_gradient) {
    mark_variable_ready_sparse(variable_index);
  } else {
    mark_variable_ready_dense(variable_index);
  }

  // TODO(@pietern): Make this work for both CPU/CUDA tensors.
  // When using CPU tensors we don't need to do this.
  // // Record event so that we can wait for all of them.
  // auto& event = replica.events[bucket_index.intra_bucket_index];
  // event.record();

  // Check if this was the final gradient for this bucket.
  if (--replica.pending == 0) {
    // Kick off reduction if all replicas for this bucket are ready.
    if (--bucket.pending == 0) {
      mark_bucket_ready(bucket_index.bucket_index);
    }
  }

  // Run finalizer function and kick off reduction for local_used_maps once the
  // final bucket was marked ready.
  if (next_bucket_ == buckets_.size()) {
    if (dynamic_graph_find_unused()) {
      all_reduce_local_used_map();
    }

    torch::autograd::Engine::get_default_engine().queue_callback([=] {
      std::lock_guard<std::mutex> lock(this->mutex_);
      if (should_collect_runtime_stats()) {
        record_backward_compute_end_time();
      }
      // Check that all buckets were completed and had their work kicked off.
      TORCH_INTERNAL_ASSERT(next_bucket_ == buckets_.size());
      if (static_graph_after_first_iteration() && should_rebuild_buckets()) {
        for (const auto& unused_index : unused_parameters_) {
          push_rebuilt_params(unused_index);
        }
      }
      this->finalize_backward();
    });
  }
}

c10::intrusive_ptr<c10::ivalue::Future> Reducer::run_comm_hook(
    GradBucket& grad_bucket) {
  if (comm_hook_ == nullptr) {
    _AllReduceBySumCommHook allreduce_hook(process_group_.get());
    return allreduce_hook.runHook(grad_bucket);
  } else {
    return comm_hook_->runHook(grad_bucket);
  }
}

void Reducer::all_reduce_bucket(Bucket& bucket) {
  std::vector<at::Tensor> tensors;
  tensors.reserve(bucket.replicas.size());
  for (const auto& replica : bucket.replicas) {
    // TODO(@pietern): Ensure proper synchronization with the CUDA events
    // that recorded copies into this contents tensor. If these copies are
    // executed on non-default streams, the current stream for the device
    // that holds the contents tensor must wait on these events.
    //
    // As long as autograd uses the default stream for every device,
    // these operations are implicitly sequenced, and we don't need to
    // do any extra synchronization here.
    //
    tensors.push_back(replica.contents);
  }

  auto variables_for_bucket = get_variables_for_bucket(next_bucket_, bucket);
  GradBucket grad_bucket(
      next_bucket_,
      tensors[0],
      // Since we only support single-process single-device
      // mode, there is always only one replica in the bucket.
      bucket.replicas[0].offsets,
      bucket.replicas[0].lengths,
      bucket.replicas[0].sizes_vec,
      variables_for_bucket);
  bucket.future_work = run_comm_hook(grad_bucket);
}

std::vector<at::Tensor> Reducer::get_variables_for_bucket(
    size_t bucket_index,
    const Bucket& bucket) const {
  // Check if we have cached mapping previously.
  if (has_rebuilt_bucket_ &&
      cached_variables_for_bucket_.find(bucket_index) !=
          cached_variables_for_bucket_.end()) {
<<<<<<< HEAD
     return cached_variables_for_bucket_[bucket_index];
=======
    return cached_variables_for_bucket_[bucket_index];
>>>>>>> b176feec
  }
  std::vector<at::Tensor> variables_for_bucket;
  variables_for_bucket.reserve(bucket.variable_indices.size());
  for (const auto& variable_index : bucket.variable_indices) {
    auto& replica = bucket.replicas[0];
    // Grab bucket index where gradient is located using variable_locators_.
    auto& bucket_index_for_variable = variable_locators_[variable_index];
    // Grab the actual model parameter.
    auto& variable =
        replica.variables[bucket_index_for_variable.intra_bucket_index];
    variables_for_bucket.emplace_back(variable);
  }

  if (has_rebuilt_bucket_) {
    TORCH_INTERNAL_ASSERT_DEBUG_ONLY(
        cached_variables_for_bucket_.find(bucket_index) ==
        cached_variables_for_bucket_.end());
    cached_variables_for_bucket_.insert(
        {bucket_index, std::move(variables_for_bucket)});
    return cached_variables_for_bucket_[bucket_index];
  } else {
    return variables_for_bucket;
  }
}

// Called when the bucket at the specified index is ready to be reduced.
void Reducer::mark_bucket_ready(size_t bucket_index) {
  TORCH_INTERNAL_ASSERT(bucket_index >= next_bucket_);

  // Buckets are reduced in sequence. Ignore this bucket if
  // it's not its turn to be reduced.
  if (bucket_index > next_bucket_) {
    return;
  }

  // Keep going, until we either:
  // - have kicked off reduction for all buckets, or
  // - found a bucket that's not yet ready for reduction.
  for (; next_bucket_ < buckets_.size() && buckets_[next_bucket_].pending == 0;
       next_bucket_++) {
    num_buckets_ready_++;
    if (num_buckets_ready_ == 1 && should_collect_runtime_stats()) {
      record_backward_comm_start_time();
    }
    auto& bucket = buckets_[next_bucket_];
    all_reduce_bucket(bucket);
  }
}

void Reducer::initialize_buckets(
    std::vector<std::vector<size_t>> bucket_indices) {
  // If initialize_buckets is called inside DDP constructor, then
  // it does not matter rpc context ptr is nullptr or not, as grad
  // will not be mutated.
  // If initialize_buckets is called during training loop, e.g, inside
  // rebuild_buckets(), since grad could be mutated and be pointed to
  // bucket_view, then it needs to check rpc context ptr is nullptr or not,
  // If rpc context ptr is nullptr, mutate variable.grad(); otherwise,
  // mutate grad in rpc context.
#ifndef _WIN32
  using torch::distributed::autograd::ThreadLocalDistAutogradContext;
  this->rpc_context_.set(ThreadLocalDistAutogradContext::getContextPtr());
#endif

  // This shouldn't be called if we're expecting autograd hooks to fire.
  REDUCER_CHECK(
      !expect_autograd_hooks_,
      logger_,
      "`initialize_buckets` must NOT be called during autograd execution.");

  // Clear current bucket assignment.
  buckets_.clear();
  variable_locators_.clear();

  // Ensure we have a bucket index for every variable.
  variable_locators_.resize(replicas_[0].size());

  // Iterate over buckets.
  const auto bucket_count = bucket_indices.size();
  const auto replica_count = replicas_.size();
  buckets_.reserve(bucket_count);
  for (const auto bucket_index : c10::irange(bucket_count)) {
    Bucket bucket;

    // TODO(@pietern): Validate indices.
    // Must be non-empty, unique, and unique across buckets.
    REDUCER_CHECK(
        bucket_indices[bucket_index].size() > 0,
        logger_,
        "Empty bucket specified.");

    // Variables that expect sparse gradients must have their own bucket.
    if (bucket_indices[bucket_index].size() == 1) {
      const auto variable_index = bucket_indices[bucket_index].front();
      bucket.expect_sparse_gradient =
          expect_sparse_gradients_[0][variable_index];
    } else {
      for (const auto variable_index : bucket_indices[bucket_index]) {
        REDUCER_CHECK(
            !expect_sparse_gradients_[0][variable_index],
            logger_,
            "Buckets with more than one variable cannot include variables ",
            "that expect a sparse gradient.");
      }
    }

    // Iterate over model replicas.
    BucketReplica replica;
    size_t replica_index = 0;
    if (bucket.expect_sparse_gradient) {
      const auto variable_index = bucket_indices[bucket_index].front();
      const auto& variable = replicas_[replica_index][variable_index];
      TORCH_INTERNAL_ASSERT(bucket_indices[bucket_index].size() == 1);
      replica.variables = {variable};
    } else {
      at::TensorOptions options;
      // The start index of the variable in the flattened tensor.
      size_t offset = 0;

      // Reserve enough space for the per-variable fields stored in bucket
      // replica for efficiency.
      const size_t num_variables = bucket_indices[bucket_index].size();
      replica.variables.reserve(num_variables);
      replica.offsets.reserve(num_variables);
      replica.lengths.reserve(num_variables);
      replica.sizes_vec.reserve(num_variables);

      // Iterate over bucket variables.
      for (const auto variable_index : bucket_indices[bucket_index]) {
        TORCH_INTERNAL_ASSERT(
            variable_index < replicas_[replica_index].size(),
            "Out of range variable index specified.");
        const auto& variable = replicas_[replica_index][variable_index];
        if (!options.has_device()) {
          options = options.device(variable.device());
        } else {
          REDUCER_CHECK(
              variable.device() == options.device(),
              logger_,
              "All parameters in a bucket must be ",
              "placed on the same device.");
        }
        if (!options.has_dtype()) {
          options = options.dtype(variable.dtype());
        } else {
          REDUCER_CHECK(
              variable.dtype() == options.dtype(),
              logger_,
              "All parameters in a bucket must have the same dtype.");
        }
        const auto length = variable.numel();
        replica.variables.push_back(variable);
        replica.offsets.push_back(offset);
        replica.lengths.push_back(length);
        replica.sizes_vec.push_back(variable.sizes());
        offset += length;
      }

      // Allocate bucket contents tensor.
      replica.contents = at::empty({static_cast<long>(offset)}, options);

      // Note:  "Gradient Layout Contract"
      //
      // Here, create views into the contents tensor for each variable's grad.
      // Views serve as entry points to copy_ each grad's data in/out of the
      // flat contents tensor.
      //
      // Gradients may have dense memory but non-row-major-contiguous strides
      // (e.g. channels_last or channels_last_3d). For coalesced accesses
      // during copy_s, it's beneficial for each view's layout to match its
      // grad's layout.
      //
      // Specifically, we expect torch/csrc/autograd/AccumulateGrad.h produces
      // grads that obey there "Gradient Layout Contract":
      //   (1) if variable.is_non_overlapping_and_dense(), the stashed grad's
      //       strides match variable.
      //   (2) else, stashed grad is rowmajor contiguous.
      // and create views to match.
      //
      // If AccumulateGrad breaks the contract, and produces a grad with an
      // unexpected layout, performance will degrade due to poor memory access
      // patterns when copy_ing grad data in and out of its bucket view.
      // However, numerics remain correct, because the bucket view is the same
      // on either end of the raw allreduce.  bucket_view_in.copy(grad)
      // tranposes
      // (+ densifies) to the bucket view's layout, the data is allreduced,
      // then grad.copy_(bucket_view_out) transposes it back to grad's layout.
      //
      // The only way the numerics can go haywire is if the bucket views
      // themselves have different layouts across processes (or replicas).
      // Bucket views' sizes and strides are set based on param layouts, using
      // the same logic that (we expect) AccumulateGrad uses for their grads.
      // Therefore, the only way a bucket view could have different layouts in
      // different processes is if its param has a different layout in
      // different processes. We can check that param layouts match across
      // processes and replicas in Reducer's constructor by allreducing some
      // metadata.  Checking just once won't catch if someone messes with
      // param layouts over time, but not messing with params after DDP
      // construction is already a documented constraint.
      initialize_bucket_views(replica, replica.contents);
    }

    // Add bucket replica to enclosing bucket.
    bucket.replicas.push_back(std::move(replica));

    // Map participating variables to this bucket.
    // This is identical across replicas so we only need to do this once.
    size_t intra_bucket_index = 0;
    for (const auto variable_index : bucket_indices[bucket_index]) {
      TORCH_INTERNAL_ASSERT(
          variable_index < variable_locators_.size(),
          "Out of range variable index specified.");
      variable_locators_[variable_index] =
          VariableLocator(bucket_index, intra_bucket_index++);
    }
    bucket.variable_indices = std::move(bucket_indices[bucket_index]);

    buckets_.push_back(std::move(bucket));
  }
}

// (see Note:  "Gradient Layout Contract" in initialize_buckets).
void Reducer::initialize_bucket_views(
    Reducer::BucketReplica& replica,
    at::Tensor& contents) {
  for (const auto i : c10::irange(replica.variables.size())) {
    auto& v = replica.variables[i];
    const auto offset = replica.offsets[i];
    const auto length = replica.lengths[i];
    if (v.is_non_overlapping_and_dense()) {
      // If the param's memory is dense, match its layout, anticipating
      // the autograd engine (AccumulateGrad) will also create gradients
      // matching its layout.
      replica.bucket_views_in.push_back(
          contents.as_strided(v.sizes(), v.strides(), offset));
    } else {
      // Fall back to a C-style contiguous view, again anticipating
      // AccumulateGrad will do the same when stashing grads for non-dense
      // params.
      replica.bucket_views_in.push_back(
          contents.narrow(0, offset, length).view(v.sizes()));
    }
    // By default `bucket_views_out` and `bucket_views_in` are
    // essentially the same thing.
    replica.bucket_views_out = replica.bucket_views_in;

    // If gradient_as_bucket_view_ is set as true, then there are two cases to
    // handle: initialize_bucket_views could be called inside initialize_buckets
    // when rebuild_buckets, if grad has already been defined/calculated in
    // previous iteration, old grad needs to be copied into new bucket_view and
    // let grad point to the new bucket_view, initialize_bucket_views could also
    // be called inside initialize_buckets during construction. Grads are not
    // defined during construction time, in this case, do not let grad point to
    // bucket_view, because grads should be kept as being undefined for globally
    // unused parameters.
    if (gradient_as_bucket_view_) {
      auto& bucket_view = replica.bucket_views_in.back();
      runGradCallbackForVariable(v, [&](auto& grad) {
        if (grad.defined() && !grad.is_alias_of(bucket_view)) {
          bucket_view.copy_(grad);
          grad = bucket_view;
          // The grad is modefied and needs to be written back.
          return true;
        }
        // The grad is not modified and does not need to be written back.
        return false;
      });
    }
  }
}

// (see Note:  "Gradient Layout Contract" in initialize_buckets).
void Reducer::populate_bucket_views_out(
    Reducer::BucketReplica& replica,
    at::Tensor& tensor) {
  replica.bucket_views_out.clear();
  for (const auto i : c10::irange(replica.variables.size())) {
    const auto& v = replica.variables[i];
    const auto offset = replica.offsets[i];
    const auto length = replica.lengths[i];
    if (v.is_non_overlapping_and_dense()) {
      // If the param's memory is dense, match its layout, anticipating
      // the autograd engine (AccumulateGrad) will also create gradients
      // matching its layout.
      replica.bucket_views_out.push_back(
          tensor.as_strided(v.sizes(), v.strides(), offset));
    } else {
      // Fall back to a C-style contiguous view, again anticipating
      // AccumulateGrad will do the same when stashing grads for non-dense
      // params.
      replica.bucket_views_out.push_back(
          tensor.narrow(0, offset, length).view(v.sizes()));
    }
  }
}

void Reducer::prepare_for_forward() {
  std::lock_guard<std::mutex> lock(mutex_);
  num_iterations_++;
  if (should_collect_runtime_stats()) {
    record_forward_compute_start_time();
  }
}

void Reducer::reset_bucket_counting() {
  next_bucket_ = 0;
  // Reset num_buckets_ready_ at the beginning of backward computation
  // in each iteration.
  num_buckets_ready_ = 0;

  for (auto& bucket : buckets_) {
    for (auto& replica : bucket.replicas) {
      replica.pending = replica.variables.size();
    }
    bucket.pending = bucket.replicas.size();
  }

  if (static_graph_) {
    numGradHooksTriggeredMapPerIteration_ = numGradHooksTriggeredMap_;
  }
}

// Traverse the autograd graph starting at the specified output.
// All parameters for which we have a pointer to their gradient accumulation
// functions, but don't show up in the autograd graph will be marked ready for
// for reduction as soon as the first autograd hook is called. This is not
// done immediately because the model output may be ignored, and we only
// want to start performing reductions on `torch.autograd.backward()`.
void Reducer::search_unused_parameters(
    const std::vector<torch::autograd::Variable>& outputs) {
  std::unordered_set<torch::autograd::Node*> seen;
  std::vector<torch::autograd::Node*> queue;

  RECORD_FUNCTION(
      "torch.distributed.ddp.reducer::search_unused_parameters",
      std::vector<c10::IValue>());

  // Seed queue with the grad functions of all outputs.
  for (const auto& output : outputs) {
    const auto& grad_fn = output.grad_fn();
    if (grad_fn) {
      queue.push_back(grad_fn.get());
    }
  }

  // Traverse the autograd graph starting at the specified output.
  while (!queue.empty()) {
    auto fn = queue.back();
    queue.pop_back();
    for (const auto& edge : fn->next_edges()) {
      if (auto next_ptr = edge.function.get()) {
        const bool was_inserted = seen.insert(next_ptr).second;
        if (was_inserted) {
          queue.push_back(next_ptr);
        }
      }
    }
  }

  // Find accumulator functions that don't show up in this graph.
  for (const auto& it : gradAccToVariableMap_) {
    // If the accumulator function is present in the graph, we know
    // a gradient will be computed for the corresponding parameter.
    if (seen.count(it.first) == 0) {
      unused_parameters_.push_back(it.second);
    }
  }

  // Warn user about unnecessary perf hit if all parameters were used in
  // forward.
  if (unused_parameters_.empty()) {
    TORCH_WARN_ONCE(
        "find_unused_parameters=True was specified in DDP constructor, "
        "but did not find any unused parameters in the forward pass. This flag "
        "results in an extra traversal of the autograd graph every iteration, "
        " which can adversely affect performance. If your model indeed never "
        "has any unused parameters in the forward pass, consider turning this "
        "flag off. Note that this warning may be a false positive if your model "
        "has flow control causing later iterations to have unused parameters.");
  }
}

void Reducer::prepare_for_backward(
    const std::vector<torch::autograd::Variable>& outputs) {
  std::lock_guard<std::mutex> lock(mutex_);

  backward_compute_start_time_ = current_time_in_nanos();
  if (should_collect_runtime_stats()) {
    record_backward_compute_start_time();
  }

  // Reset accounting.
  expect_autograd_hooks_ = true;

  reset_bucket_counting();

  // Reset unused parameter accounting.
  has_marked_unused_parameters_ = false;
  // Reset per iteration marked ready parameters.
  perIterationReadyParams_.clear();

  // If static graph is not set, search graph to detect unused parameters.
  // When static graph is set, unused_parameters_ will be detected and will
  // not change after 1st iteration.
  // If static_graph_ = false and find_unused_parameters_ is false,
  // we assume that autograd hooks for ALL variables will be called,
  // and we don't have to search the autograd graph for presence of these hooks.
  if (dynamic_graph_find_unused()) {
    unused_parameters_.clear();
    search_unused_parameters(outputs);
  }
}

void Reducer::copy_bucket_to_grad(
    at::Tensor& variable,
    Reducer::BucketReplica& replica,
    size_t intra_bucket_index,
    bool global_unused) {
  const auto& bucket_view = replica.bucket_views_out[intra_bucket_index];
  runGradCallbackForVariable(variable, [&](auto& grad) {
    // If a parameter is globally unused, we keep its grad untouched.
    if (!global_unused) {
      if (!grad.defined()) {
        // Creates grad according to the "Gradient Layout Contract"
        // (see torch/csrc/grad/AccumulateGrad.h)
        grad =
            torch::autograd::utils::clone_obey_contract(bucket_view, variable);
      } else {
        grad.copy_(bucket_view);
      }
      // The grad is modified and needs to be written back.
      return true;
    }
    // The grad is not modified.
    return false;
  });
}

std::vector<std::string> Reducer::getUnmarkedParamsForIteration() {
  std::vector<std::string> unMarkedParamNames;
  for (const auto& it : param_names_) {
    if (perIterationReadyParams_.find(it.first) ==
        perIterationReadyParams_.end()) {
      unMarkedParamNames.push_back(it.second);
    }
  }
  return unMarkedParamNames;
}

std::vector<size_t> Reducer::getUnmarkedParamIndicesForIteration() {
  std::vector<size_t> unmarked_param_indices;
  const auto variable_count = replicas_[0].size();
  for (const auto variable_index : c10::irange(variable_count)) {
    if (perIterationReadyParams_.find(variable_index) ==
        perIterationReadyParams_.end()) {
      unmarked_param_indices.push_back(variable_index);
    }
  }
  return unmarked_param_indices;
}

// A bucket with one or more dense tensors needs to be unflattened.
void Reducer::finalize_bucket_dense(Bucket& bucket) {
  size_t replica_index = 0;
  auto& replica = bucket.replicas[replica_index];
  for (const auto intra_bucket_index : c10::irange(replica.variables.size())) {
    auto& variable = replica.variables[intra_bucket_index];
    const auto offset = replica.offsets[intra_bucket_index];
    const auto length = replica.lengths[intra_bucket_index];

    bool global_unused = false;
    // See Note [Skip allreducing local_used_maps_dev]
    if (static_graph_ || find_unused_parameters_) {
      // Determine if this param has been used globally or not.
      //
      // If the variable was used locally, it is also used globally and then
      // we don't need to wait for the reduction. Otherwise we lazily wait for
      // the reduction to complete, only when we see a variable that was
      // unused locally. Then we end up delaying the synchronization point
      // that local_used_work_->wait() implies. If we don't have any unused
      // parameters at all, we can skip waiting for the work to complete
      // altogether, and cause negligible performance overhead for models
      // where all parameters are used. Such lazily waiting means minimizing
      // performance impact for the big majority of models where all
      // parameters are always used. Then we only pay the overhead cost if
      // there is indeed a parameter that is locally unused, because we need
      // to check if it's also globally unused.
      size_t variable_index = bucket.variable_indices[intra_bucket_index];
      // Note: global_unused might not be global yet. As we lazily wait for
      // the reduction to complete, it becomes really global only if we get to
      // the point as below where we wait for the reduction work, make D2H
      // copy, and update global_unused with the real global consensus, i.e.
      // local_used_maps_reduced_ is true.
      global_unused =
          local_used_maps_[replica_index][variable_index].item<int>() == 0;
      if (global_unused && !local_used_maps_reduced_) {
        // Wait for local_used_maps reduction to complete.
        local_used_work_->wait();
        // D2H from local_used_maps_dev_ to local_used_maps_
        for (const auto i : c10::irange(local_used_maps_.size())) {
          // Blocking copy, if local_used_maps_dev_ is cuda
          local_used_maps_[i].copy_(local_used_maps_dev_[i]);
        }
        global_unused =
            local_used_maps_[replica_index][variable_index].item<int>() == 0;
        local_used_maps_reduced_ = true;
      }
    }

    if (!gradient_as_bucket_view_) {
      copy_bucket_to_grad(variable, replica, intra_bucket_index, global_unused);
    } else {
      const auto& bucket_view_out =
          replica.bucket_views_out[intra_bucket_index];
      auto& bucket_view_in = replica.bucket_views_in[intra_bucket_index];
      // If communication_hook is registered, bucket_view_out stores
      // allreduced results in a newly allocated tensor, copy bucket_view_out
      // back to bucket_view_in that referring to replica.content tensor and
      // grad.
      if (!bucket_view_in.is_alias_of(bucket_view_out)) {
        bucket_view_in.copy_(bucket_view_out);
      }
      runGradCallbackForVariable(variable, [&](auto& grad) {
        // If a parameter is globally unused, we keep its grad untouched.
        if (!global_unused) {
          // If grad is globally used but locally unused, let grad point to
          // bucket_view_in
          if (!grad.defined()) {
            grad = bucket_view_in;
          } else {
            if (!grad.is_alias_of(bucket_view_in)) {
              REDUCER_CHECK(
                  false,
                  logger_,
                  "Detected at least one parameter gradient is not the "
                  "expected DDP bucket view with gradient_as_bucket_view=True. "
                  "This may happen (for example) if multiple allreduce hooks "
                  "were registered onto the same parameter. If you hit this error, "
                  "please file an issue with a minimal repro.");
            }
          }
          // The grad is modified and needs to be written back.
          return true;
        }
        // The grad is not modified.
        return false;
      });
    }
  }
}

void Reducer::save_thread_local_state() {
  std::lock_guard<std::mutex> guard(mutex_);
  // Don't preserve grad_mode across thread boundaries, as we will be passing
  // from forward pass to autograd engine hooks, and autograd engine takes care
  // of grad mode.
  thread_local_state_ = at::ThreadLocalState(/* keep_grad_mode */ false);
}

void Reducer::finalize_backward() {
  // No longer expect autograd hooks to fire after this function returns.
  TORCH_INTERNAL_ASSERT(expect_autograd_hooks_);
  expect_autograd_hooks_ = false;

  // No longer require call to finalize after this function returns.
  TORCH_INTERNAL_ASSERT(require_finalize_);
  require_finalize_ = false;

  // Wait for asynchronous reduction to complete and unflatten contents.
  for (auto& bucket : buckets_) {
    // See Note [DDP Communication Hook]
    TORCH_INTERNAL_ASSERT(
        bucket.future_work,
        "Expected bucket.future_work not to be null. "
        "This may indicate that communication hook was not properly installed.");
    bucket.future_work->wait();
    auto future_result = comm_hook_ == nullptr
        ? detail::parseCppCommHookResult(bucket.future_work->value())
        : comm_hook_->parseHookResult(bucket.future_work->value());
<<<<<<< HEAD
    for (const auto i : c10::irange(future_result.size())) {
      auto& replica = bucket.replicas[i];
      if (bucket.expect_sparse_gradient) {
        replica.contents.copy_(future_result[i]);
      } else {
        // Reinitialize only `bucket_views_out` with the future_result by
        // following the same logic in `initialize_buckets`.
        populate_bucket_views_out(replica, future_result[i]);
      }
=======
    auto& replica = bucket.replicas[0];
    if (bucket.expect_sparse_gradient) {
      replica.contents.copy_(future_result);
    } else {
      // Reinitialize only `bucket_views_out` with the future_result by
      // following the same logic in `initialize_buckets`.
      populate_bucket_views_out(replica, future_result);
>>>>>>> b176feec
    }

    // Unset allreduce division factor, as it may change in next backwards pass
    // when running with DDP join mode.
    div_factor_ = kUnsetDivFactor;

    if (!bucket.expect_sparse_gradient) {
      // We don't need to finalize the sparse bucket since the sparse grad and
      // the bucket essentially point to the same storage. As a result, once
      // the allreduce is done, the sparse grads are automatically updated.
      finalize_bucket_dense(bucket);
    }
  }

  // See Note [Skip allreducing local_used_maps_dev]
  if (dynamic_graph_find_unused() || static_graph_first_iteration()) {
    // Due to the lazy wait, it is possible that reduction of the current
    // iteration is still going when the one for next iteration gets kicked off.
    // For such case, we want to wait explicitly to make sure the reduction does
    // complete before kicking off next one. Otherwise the previous one may
    // interfere, write to the device-side memory and clobber the content of
    // local_unused_maps_dev_.
    if (!local_used_maps_reduced_) {
      local_used_work_->wait();
    }
  }

  if (dynamic_graph_find_unused()) {
    // Reset unused parameter accounting.
    // See Note [local_used_maps_ -> local_used_maps_dev copying]
    for (auto& local_used : local_used_maps_) {
      local_used.fill_(0);
    }
    local_used_maps_reduced_ = false;
  }

  if (should_collect_runtime_stats()) {
    record_backward_comm_end_time();
  }
}

void Reducer::runGradCallbackForVariable(
    at::Tensor& variable,
    GradCallback&& cb) {
#ifdef _WIN32
  cb(variable.mutable_grad());
#else
  auto context_ptr = rpc_context_.context_ptr.load();
  if (context_ptr == nullptr) {
    cb(variable.mutable_grad());
  } else {
    // Under distributed autograd
    context_ptr->runGradCallbackForVariable(variable, std::move(cb));
  }
#endif
}

#ifndef _WIN32
void Reducer::RpcContext::set(ContextPtr&& new_context_ptr) {
  // We should set 'new_context_ptr' even if it's nullptr. That means the
  // reducer is under a local backward run.
  const auto new_context_raw_ptr = new_context_ptr.get();
  if (context_ptr.exchange(new_context_raw_ptr) != new_context_raw_ptr) {
    // Set the shared ptr to the context only if it's set first time.
    // All call sites should use the same context ptr.
    // Use an atomic to avoid data race from multiple threads.
    context_ptr_holder = std::move(new_context_ptr);
  }
}
#endif

void Reducer::sync_bucket_indices(
    std::vector<std::vector<size_t>>& bucket_indices) {
  auto num_buckets = bucket_indices.size();
  std::vector<size_t> bucket_sizes;
  bucket_sizes.reserve(num_buckets);
  int64_t total_size = 0;
  for (const auto i : c10::irange(num_buckets)) {
    auto bucket_size = bucket_indices.at(i).size();
    bucket_sizes.push_back(bucket_size);
    total_size += bucket_size;
  }

  at::TensorOptions options;
  options = options.dtype(at::kInt);
  options = options.device(replicas_[0][0].device());

  // Group indices and num_bucket together into indices_tensor
  // Broadcast this tensor first, as its size is equal among all processes
  auto indices_tensor = at::empty({total_size + 1}, at::kInt);
  auto indices_accessor = indices_tensor.accessor<int, 1>();
  auto indices_accessor_Index = 0;
  for (const auto i : c10::irange(num_buckets)) {
    const auto& bucket_size = bucket_indices.at(i).size();
    for (const auto j : c10::irange(bucket_size)) {
      indices_accessor[indices_accessor_Index++] = bucket_indices[i][j];
    }
  }
  indices_accessor[indices_accessor_Index] = num_buckets;

  // Copy CPU tensor to device tensor, as the process_group_ could be NCCL and
  // it can only broadcast device tensors.
  auto indices_tensor_device = at::empty({total_size + 1}, options);
  indices_tensor_device.copy_(indices_tensor, /*non_blocking=*/true);
  std::vector<at::Tensor> indices_tensor_list = {indices_tensor_device};
  process_group_->broadcast(indices_tensor_list)->wait();
  indices_tensor.copy_(indices_tensor_list.front(), /*non_blocking=*/false);

  // Update num_buckets after receiving it from rank 0
  num_buckets = indices_accessor[indices_accessor_Index];

  // Broadcast bucket_sizes
  auto bucket_sizes_tensor = at::empty({(int64_t)num_buckets}, at::kInt);
  auto bucket_sizes_accessor = bucket_sizes_tensor.accessor<int, 1>();
  for (const auto i : c10::irange(num_buckets)) {
    // For rank != 0, it is possible that local num buckets bucket_sizes.size()
    // is smaller than broadcasted num_buckets
    bucket_sizes_accessor[i] =
        bucket_sizes.at(std::min(i, (bucket_sizes.size() - 1)));
  }
  auto bucket_sizes_tensor_device = at::empty({(int64_t)num_buckets}, options);
  bucket_sizes_tensor_device.copy_(bucket_sizes_tensor, /*non_blocking=*/true);
  std::vector<at::Tensor> bucket_sizes_tensor_list = {
      bucket_sizes_tensor_device};
  process_group_->broadcast(bucket_sizes_tensor_list)->wait();
  bucket_sizes_tensor.copy_(
      bucket_sizes_tensor_list.front(), /*non_blocking=*/false);

  // Clear bucket_indices first, and then update bucket_indices using received
  // num_buckets, bucket_sizes_tensor and indices_tensor from rank 0
  bucket_indices.clear();
  bucket_indices.reserve(num_buckets);
  indices_accessor_Index = 0;
  for (const auto i : c10::irange(num_buckets)) {
    const auto& bucket_size = bucket_sizes_accessor[i];
    std::vector<size_t> bucket;
    bucket.reserve(bucket_size);
    for (const auto j : c10::irange(bucket_size)) {
      bucket.push_back(indices_accessor[indices_accessor_Index++]);
    }
    bucket_indices.emplace_back(std::move(bucket));
  }
}

bool Reducer::rebuild_buckets() {
  // Ensure reduction for previous backwards pass is finished. If user's model
  // has unused parameters for example, this will raise an error recommending to
  // run with find_unused_parameters=True, instead of the size mismatch
  // exception below.
  std::lock_guard<std::mutex> lock(mutex_);
  ensure_prior_reduction_finished();
  if (!should_rebuild_buckets() || rebuilt_params_.empty()) {
    return false;
  }

  TORCH_INTERNAL_ASSERT(
      rebuilt_params_.size() == rebuilt_param_indices_.size(),
      c10::str(
          "rebuilt parameter tensors size is not same as rebuilt parameter indices size: ",
          rebuilt_params_.size(),
          " versus ",
          rebuilt_param_indices_.size()));
  TORCH_INTERNAL_ASSERT(
      replicas_[0].size() == rebuilt_param_indices_.size(),
      c10::str(
          "rebuilt parameter indices size is not same as original model parameters size.",
          "Original model param size is: ",
          replicas_[0].size(),
          " versus rebuilt params size of: ",
          rebuilt_param_indices_.size()));
  std::vector<std::vector<size_t>> rebuilt_bucket_indices;
  std::vector<size_t> bucket_size_limits;
  bucket_size_limits.push_back(kDefaultFirstBucketBytes);
  bucket_size_limits.push_back(bucket_bytes_cap_);
  rebuilt_bucket_indices = compute_bucket_assignment_by_size(
      rebuilt_params_,
      bucket_size_limits,
      expect_sparse_gradients_[0],
      rebuilt_param_indices_);

  // For rebuilt bucket indices, it needs to be synced across all ranks.
  // Broadcast the newly rebuilt bucket indices from rank 0 in default.
  // After syncing up rebuilt bucket indices, initialize buckets for reducer.
  sync_bucket_indices(rebuilt_bucket_indices);

  has_rebuilt_bucket_ = true;
  rebuilt_params_.clear();
  rebuilt_param_indices_.clear();

  initialize_buckets(std::move(rebuilt_bucket_indices));
  return true;
}

// See Note [DDP Communication Hook]
void Reducer::register_comm_hook(std::unique_ptr<CommHookInterface> iface) {
  REDUCER_CHECK(
      comm_hook_ == nullptr,
      logger_,
      "register_comm_hook or register_builtin_comm_hook can only be called once.");

  comm_hook_ = std::move(iface);
}

// See Note [DDP Communication Hook]
void Reducer::register_builtin_comm_hook(
    c10d::BuiltinCommHookType comm_hook_type) {
  REDUCER_CHECK(
      comm_hook_ == nullptr,
      logger_,
      "register_builtin_comm_hook or register_comm_hook can only be called once.");

  switch (comm_hook_type) {
    case c10d::BuiltinCommHookType::ALLREDUCE:
      comm_hook_ =
          std::make_unique<c10d::AllReduceCommHook>(process_group_.get());
      LOG(INFO) << "Built-in communication hook ALLREDUCE is registered.";
      break;
    case c10d::BuiltinCommHookType::FP16_COMPRESS:
      comm_hook_ =
          std::make_unique<c10d::FP16CompressCommHook>(process_group_.get());
      LOG(INFO) << "Built-in communication hook FP16_COMPRESS is registered.";
      break;
    default:
      TORCH_WARN_ONCE(
          "Unknown built-in DDP comm hook type is provided. No comm hook will be used.");
  }
}

void Reducer::ensure_prior_reduction_finished() {
  // Check that any prior reduction has finished.
  // The variable `require_finalize_` is true until all gradients
  // have been computed and reduction of all buckets has been kicked off.
  if (require_finalize_) {
    REDUCER_CHECK(
        !static_graph_,
        logger_,
        "Expected to have finished reduction in the prior iteration before "
        "starting a new one. "
        "This error indicates that your training graph has changed ",
        "in this iteration, e.g., one parameter is used in first ",
        "iteration, but then got unused in the second iteration. ",
        "this is not compatible with static_graph set to True.");
    // Collect unmarked parameter indices, additionally, in debug mode retrieve
    // parameter names.
    auto unmarked_param_indices = getUnmarkedParamIndicesForIteration();
    // We should have some unmarked parameter indices, otherwise we would not
    // have run into this error branch.
    TORCH_INTERNAL_ASSERT(unmarked_param_indices.size() > 0);
    const std::string unmarkedParamIndices =
        c10::Join(", ", unmarked_param_indices);

    std::string kBaseErrorMsg =
        "Expected to have finished reduction in the prior iteration before "
        "starting a new one. "
        ""
        "This error indicates that your module has parameters that were "
        "not used in producing loss. ";
    std::string kOutputsNotUsedInLossErrorMsg =
        "making sure all "
        "`forward` function outputs participate in calculating loss. ";
    std::string kDDPBugErrorMsg =
        "\nIf you already have done the above, then the distributed "
        "data parallel module wasn't able to locate the output tensors in the "
        "return value of your module's `forward` function. "
        "Please include the loss function and the structure of the return "
        "value of `forward` of your module when reporting this issue (e.g. "
        "list, dict, iterable).";

    if (!find_unused_parameters_) {
      // Parameters may have been unused in forward pass, or not all outputs
      // were used in producing loss.
      kBaseErrorMsg +=
          "You can enable unused parameter detection by passing the "
          "keyword argument `find_unused_parameters=True` to "
          "`torch.nn.parallel.DistributedDataParallel`, and by \n";
      kBaseErrorMsg += kOutputsNotUsedInLossErrorMsg;
      kBaseErrorMsg += kDDPBugErrorMsg;
    } else {
      // Note that it does not really matter whether unused_parameters_.empty(),
      // since user may have enabled detection but this particular iteration
      // could have used or not used all parameters.
      kBaseErrorMsg +=
          "Since `find_unused_parameters=True` is enabled, this likely "
          " means that not all `forward` outputs participate in computing loss. You can fix this by ";
      kBaseErrorMsg += kOutputsNotUsedInLossErrorMsg;
      kBaseErrorMsg += kDDPBugErrorMsg;
    }

    const std::string unmarked_param_indices_info = c10::str(
        "\n",
        "Parameter indices which did not receive grad for rank ",
        process_group_->getRank(),
        ": ",
        unmarked_param_indices);

    if (ddp_debug_level_ == DistributedDebugLevel::OFF) {
      // Without debug mode, log unmarked_param_indices, as well as
      // recommendation to use debug mode to print parameter names.
      kBaseErrorMsg += unmarked_param_indices_info;
      kBaseErrorMsg +=
          "\n In addition, you can set the environment variable "
          "TORCH_DISTRIBUTED_DEBUG to either INFO or DETAIL to print out information "
          "about which particular parameters did not receive gradient on this rank "
          "as part of this error";
    } else {
      // Retrieve set of parameter names that did not receive gradient.
      auto unmarkedParams = getUnmarkedParamsForIteration();
      TORCH_INTERNAL_ASSERT(unmarkedParams.size() > 0);
      for (const auto& s : unmarkedParams) {
        LOG(INFO) << "[Rank " << process_group_->getRank() << "] "
                  << "Parameter: " << s
                  << " did not get gradient in backwards pass.";
      }
      const std::string unmarkedParamInfo = c10::Join(", ", unmarkedParams);
      // In debug mode, log param names and indices that went unused.
      kBaseErrorMsg += c10::str(
          "\n",
          "Parameters which did not receive grad for rank ",
          process_group_->getRank(),
          ": ",
          unmarkedParamInfo);
      kBaseErrorMsg += unmarked_param_indices_info;
    }
    REDUCER_CHECK(false, logger_, kBaseErrorMsg);
  }
}

void Reducer::set_ddp_runtime_logging_sample_rate(int sample_rate) {
  ddp_runtime_logging_sample_rate_ = sample_rate;
}

int Reducer::get_ddp_runtime_logging_sample_rate() {
  return ddp_runtime_logging_sample_rate_;
}

bool Reducer::should_collect_runtime_stats() {
  if (num_iterations_ > 0 &&
      (num_iterations_ <= 10 ||
       num_iterations_ % get_ddp_runtime_logging_sample_rate() == 0)) {
    return true;
  }
  return false;
}

void Reducer::record_forward_compute_start_time() {
  if (timer_) {
    timer_->record(Timer::Event::kForwardStart);
  }
}

void Reducer::record_backward_compute_start_time() {
  if (timer_) {
    timer_->record(Timer::Event::kBackwardComputeStart);
  }
}

void Reducer::record_backward_compute_end_time() {
  if (timer_) {
    timer_->record(Timer::Event::kBackwardComputeEnd);
  }
}

void Reducer::record_backward_comm_start_time() {
  if (timer_) {
    timer_->record(Timer::Event::kBackwardCommStart);
  }
}

void Reducer::record_backward_comm_end_time() {
  if (timer_) {
    timer_->record(Timer::Event::kBackwardCommEnd);
  }
}

void Reducer::set_static_graph() {
  std::lock_guard<std::mutex> lock(mutex_);
  REDUCER_CHECK(
      num_iterations_ == 0,
      logger_,
      "set_static_graph() should be called before training loop starts "
      "and after DistributedDataParallel is constructed.");
  static_graph_ = true;
  // when static_graph_ is set as true, always initialize_local_used_map
  // and detect the global unused parameters in the first iteration.
  initialize_local_used_map();
}

namespace {

// Tensors may be coalesced into buckets. Buckets must contain tensors of
// the same type, on the same device, so a bucket can identified by a
// composite key of a tensor's type identifier and its device.
struct BucketKey {
  BucketKey(c10::ScalarType type, c10::Device device)
      : type(std::move(type)), device(std::move(device)) {}

  const c10::ScalarType type;
  const c10::Device device;

  // See torch/csrc/utils/hash.h for dispatch code.
  static size_t hash(const BucketKey& key) {
    return c10::get_hash(key.type, key.device);
  }
};

inline bool operator==(const BucketKey& lhs, const BucketKey& rhs) {
  return lhs.type == rhs.type && lhs.device == rhs.device;
}

} // namespace

std::vector<std::vector<size_t>> compute_bucket_assignment_by_size(
    const std::vector<at::Tensor>& tensors,
    const std::vector<size_t>& bucket_size_limits,
    const std::vector<bool>& expect_sparse_gradient,
    const std::vector<int64_t>& tensor_indices) {
  // Either expect_sparse_gradient is not specified or it has as many elements
  // as the vector with tensors.
  TORCH_INTERNAL_ASSERT(
      expect_sparse_gradient.empty() ||
      (tensors.size() == expect_sparse_gradient.size()));
  TORCH_INTERNAL_ASSERT(tensors.size() > 0);

  std::vector<std::vector<size_t>> result;
  result.reserve(tensors.size());

  // Keep iterator into the size_limit vector by tensor type and device.
  // This is done so that we can use the consecutive bucket limits per type.
  std::unordered_map<
      BucketKey,
      std::vector<size_t>::const_iterator,
      c10::hash<BucketKey>>
      bucket_size_limit_iterators;

  // Local accumulator type for a single bucket.
  struct BucketAccumulator {
    std::vector<size_t> indices;
    size_t size = 0;
  };

  // Keep vector of indices and size accumulator by tensor type and device.
  std::unordered_map<BucketKey, BucketAccumulator, c10::hash<BucketKey>>
      buckets;

  for (const auto i : c10::irange(tensors.size())) {
    const auto& tensor = tensors[i];
    // TODO: This is not a reducer method so it does not have access to logger,
    // pass in logger directly here.
    TORCH_CHECK(!tensor.is_sparse(), "No support for sparse tensors.");

    // when tensor_indices is empty, the index of tensors[i] assigned to
    // bucket is i, otherwise the tensor index is tensor_indices[i].
    auto tensor_index = i;
    if (!tensor_indices.empty()) {
      tensor_index = tensor_indices[i];
    }
    // If we expect a sparse gradient to be produced for this tensor, it cannot
    // be grouped together with other gradients and gets its own bucket.
    if (!expect_sparse_gradient.empty() &&
        expect_sparse_gradient[tensor_index]) {
      result.push_back({tensor_index});
      continue;
    }

    auto key = BucketKey(tensor.scalar_type(), tensor.device());
    auto& bucket = buckets[key];
    bucket.indices.push_back(tensor_index);
    bucket.size += tensor.numel() * tensor.element_size();

    // Initialize bucket size limit iterator if necessary.
    if (bucket_size_limit_iterators.count(key) == 0) {
      bucket_size_limit_iterators[key] = bucket_size_limits.begin();
    }

    auto& bucket_size_limit_iterator = bucket_size_limit_iterators[key];
    const auto bucket_size_limit = *bucket_size_limit_iterator;
    if (bucket.size >= bucket_size_limit) {
      result.emplace_back(std::move(bucket.indices));
      bucket = BucketAccumulator();

      // Advance to the next bucket size limit for this type/device.
      auto next = bucket_size_limit_iterator + 1;
      if (next != bucket_size_limits.end()) {
        bucket_size_limit_iterator = next;
      }
    }
  }

  // Add remaining buckets.
  for (auto& it : buckets) {
    auto& bucket = it.second;
    if (!bucket.indices.empty()) {
      result.emplace_back(std::move(bucket.indices));
    }
  }

  // If tensor_indices is not empty, the order of the tensors is in the gradient
  // ready order, so no need to sort.
  // If tensor_indices is empty, sort resulting buckets by the minimum tensor
  // index they include. We assume that the order of the tensors is the order in
  // which they are used (or the reverse order in which their gradients are
  // produced). This sorting step ensures that the buckets are ready in
  // consecutive order.
  if (tensor_indices.empty()) {
    std::sort(
        result.begin(),
        result.end(),
        [](const std::vector<size_t>& a, const std::vector<size_t>& b) {
          const auto amin = std::min_element(a.begin(), a.end());
          const auto bmin = std::min_element(b.begin(), b.end());
          return *amin < *bmin;
        });
  }

  return result;
}

// Verifies corresponding params in replica 0 have the same sizes/strides
// across processes.
void verify_replica0_across_processes(
    c10::intrusive_ptr<c10d::ProcessGroup> process_group,
    std::vector<std::vector<at::Tensor>> model_replicas) {
  size_t i = 0;
  for (const auto& t : model_replicas[0]) {
    i += 2 * t.dim();
  }
  at::TensorOptions options;
  options = options.dtype(at::kLong);
  auto metadata = at::empty({static_cast<long>(i)}, options);

  // Technically, process 0 is the broadcast source, so only process 0 needs
  // to populate metadata.  But no harm keeping work aligned across processes.
  auto metadata_accessor = metadata.accessor<int64_t, 1>();
  i = 0;
  for (const auto& t : model_replicas[0]) {
    for (const auto& sz : t.sizes()) {
      metadata_accessor[i++] = sz;
    }
    for (const auto& str : t.strides()) {
      metadata_accessor[i++] = str;
    }
  }

  auto metadata_dev = metadata.clone().to(model_replicas[0][0].device());
  std::vector<at::Tensor> vec{metadata_dev};
  process_group->broadcast(vec)->wait();

  // Technically, process 0 doesn't need to double-check metadata, because it
  // was the source.  But no harm keeping work aligned.
  auto control = at::empty({static_cast<long>(i)}, options);
  control.copy_(metadata_dev, /*non_blocking=*/false);
  auto control_accessor = control.accessor<int64_t, 1>();
  i = 0;
  for (const auto p : c10::irange(model_replicas[0].size())) {
    const auto& t = model_replicas[0][p];
    // I'd like to include which process we are in the message,
    // but ProcessGroup::getRank is not public!
    for (const auto& sz : t.sizes()) {
      // TODO: pass in logger and use REDUCER_CHECK.
      TORCH_CHECK(
          sz == control_accessor[i++],
          "replicas[0][",
          p,
          "] in this process"
          " with sizes ",
          t.sizes(),
          " appears not to match sizes of the same param in process 0.");
    }
    for (const auto& str : t.strides()) {
      // TODO: pass in logger and use REDUCER_CHECK.
      TORCH_CHECK(
          str == control_accessor[i++],
          "replicas[0][",
          p,
          "] in this process"
          " with strides ",
          t.strides(),
          " appears not to match strides of the same param in process 0.");
    }
  }
}

} // namespace c10d<|MERGE_RESOLUTION|>--- conflicted
+++ resolved
@@ -447,12 +447,8 @@
     // Directly assign the sparse tensor to the `contents` field.
     replica.contents = grad;
     // If no DDP comm hook is registered,
-<<<<<<< HEAD
-    // the allreduce only sums up the value, and a separate division is required.
-=======
     // the allreduce only sums up the value, and a separate division is
     // required.
->>>>>>> b176feec
     if (comm_hook_ == nullptr) {
       replica.contents.div_(div_factor_);
     }
@@ -470,16 +466,6 @@
     auto& bucket = buckets_[i];
     auto variables_for_bucket = get_variables_for_bucket(i, bucket);
     gradBuckets.emplace_back(
-<<<<<<< HEAD
-      i,
-      return_zero_tensors ? at::zeros_like(bucket.replicas[0].contents)
-                            : bucket.replicas[0].contents,
-      bucket.replicas[0].offsets,
-      bucket.replicas[0].lengths,
-      bucket.replicas[0].sizes_vec,
-      variables_for_bucket
-    );
-=======
         i,
         return_zero_tensors ? at::zeros_like(bucket.replicas[0].contents)
                             : bucket.replicas[0].contents,
@@ -487,7 +473,6 @@
         bucket.replicas[0].lengths,
         bucket.replicas[0].sizes_vec,
         variables_for_bucket);
->>>>>>> b176feec
   }
   return gradBuckets;
 }
@@ -896,11 +881,7 @@
   if (has_rebuilt_bucket_ &&
       cached_variables_for_bucket_.find(bucket_index) !=
           cached_variables_for_bucket_.end()) {
-<<<<<<< HEAD
-     return cached_variables_for_bucket_[bucket_index];
-=======
     return cached_variables_for_bucket_[bucket_index];
->>>>>>> b176feec
   }
   std::vector<at::Tensor> variables_for_bucket;
   variables_for_bucket.reserve(bucket.variable_indices.size());
@@ -1480,17 +1461,6 @@
     auto future_result = comm_hook_ == nullptr
         ? detail::parseCppCommHookResult(bucket.future_work->value())
         : comm_hook_->parseHookResult(bucket.future_work->value());
-<<<<<<< HEAD
-    for (const auto i : c10::irange(future_result.size())) {
-      auto& replica = bucket.replicas[i];
-      if (bucket.expect_sparse_gradient) {
-        replica.contents.copy_(future_result[i]);
-      } else {
-        // Reinitialize only `bucket_views_out` with the future_result by
-        // following the same logic in `initialize_buckets`.
-        populate_bucket_views_out(replica, future_result[i]);
-      }
-=======
     auto& replica = bucket.replicas[0];
     if (bucket.expect_sparse_gradient) {
       replica.contents.copy_(future_result);
@@ -1498,7 +1468,6 @@
       // Reinitialize only `bucket_views_out` with the future_result by
       // following the same logic in `initialize_buckets`.
       populate_bucket_views_out(replica, future_result);
->>>>>>> b176feec
     }
 
     // Unset allreduce division factor, as it may change in next backwards pass
