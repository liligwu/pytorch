#include <torch/csrc/jit/runtime/register_ops_utils.h>

#include <ATen/core/ivalue.h>
#include <c10/util/irange.h>

#include <algorithm>
#include <bitset>
#include <cctype>
#include <cmath>
#include <exception>
#include <fstream>
#include <iostream>
#include <limits>
#include <memory>
#include <mutex>
#include <ostream>
#include <stdexcept>
#include <string>
#include <typeinfo>
#include <unordered_map>
#include <unordered_set>
#include <utility>
#include <vector>

namespace torch {
namespace jit {

namespace {

RegisterOperators reg(
    {Operator(
         prim::profile,
         [](const Node* node) -> Operation {
           return [](Stack* stack) {
             AT_ERROR(
                 "Must be lowered to Interpreter's PROFILE instruction"); // NOLINT
           };
         },
         aliasAnalysisSpecialCase()),
     Operator(
         prim::profile_ivalue,
         [](const Node* node) -> Operation {
           return [](Stack* stack) {
             AT_ERROR(
                 "Must be lowered to Interpreter's PROFILE instruction"); // NOLINT
           };
         },
         aliasAnalysisSpecialCase()),
     Operator(
         prim::FusionGroup,
         [](const Node* node) -> Operation {
           const auto key = registerFusion(node);
           return [key](Stack* stack) {
             RECORD_FUNCTION("FusionGroup", std::vector<c10::IValue>());
             runFusion(key, *stack);
           };
         },
         aliasAnalysisSpecialCase()),
     Operator(
         prim::RequiresGradCheck /* (...)  -> (..., bool) */,
         [](const Node* node) -> Operation {
           std::vector<bool> rg_props =
               fmap(node->tys(attr::types), [](const TypePtr& t) {
                 // if an rg property changes we assume a tensor does require
                 // gradients which is set in `guardDifferentiableGraph`
                 TORCH_INTERNAL_ASSERT(
                     t->castRaw<TensorType>()->requiresGrad().has_value());
                 return *t->castRaw<TensorType>()->requiresGrad();
               });
           return [rg_props](Stack* stack) {
             auto num_inputs = rg_props.size();
             // Check every input's shape against profiled (expected) shape.
             for (const auto i : c10::irange(num_inputs)) {
               auto& input = peek(stack, i, num_inputs);
               const auto& t = input.toTensor();
               if (rg_props[i] != t.requires_grad()) {
                 push(stack, false);
                 return;
               }
             }

             push(stack, true);
           };
         },
         aliasAnalysisSpecialCase()),
     Operator(
         prim::ConstantChunk,
         [](const Node* node) -> Operation {
           int64_t chunks = node->i(attr::chunks);
           int64_t dim = node->i(attr::dim);
           auto outputs_used = fmap(node->outputs(), [](const Value* v) {
             return v->uses().size() > 0;
           });
           return [=](Stack* stack) {
             RECORD_FUNCTION("chunk", last(stack, 1));

             at::Tensor t;
             pop(stack, t);
             auto result = at::chunk(t, chunks, dim);
             stack->insert(
                 stack->end(),
                 std::make_move_iterator(result.begin()),
                 std::make_move_iterator(result.end()));
             // NB: Chunk can sometimes return a smaller number of outputs.
             int64_t num_results = result.size();
             if (num_results != chunks) {
               if (num_results > chunks) {
                 TORCH_CHECK(
                     num_results == chunks,
                     "Expected chunk to return ",
                     chunks,
                     " outputs, but got ",
                     num_results);
               }
               for (const auto i : c10::irange(num_results, chunks)) {
                 TORCH_CHECK(
                     !outputs_used[i],
                     "Expected chunk to return at least ",
                     chunks,
                     " outputs, but got only ",
                     num_results);
                 // We know that the output is unused, so it's ok to push
                 // anything on the stack.
                 stack->emplace_back();
               }
             }
           };
         },
         aliasAnalysisSpecialCase()),
     Operator(
         prim::ChunkSizes,
         [](const Node* node) -> Operation {
           int64_t raw_dim = node->i(attr::dim);
           int64_t chunks = node->i(attr::chunks);
           return [raw_dim, chunks](Stack* stack) {
             c10::List<int64_t> shape = pop(stack).toIntList();
             c10::List<int64_t> regular_shape = shape.copy();
             c10::List<int64_t> last_shape = shape.copy();
             int64_t dim = at::maybe_wrap_dim(raw_dim, shape.size());
             TORCH_CHECK(
                 dim < (int64_t)regular_shape.size(),
                 "Dimension out of range for chunk");
             int64_t split_size = (regular_shape[dim] + chunks - 1) / chunks;
             regular_shape[dim] = split_size;
             if (shape[dim] % chunks == 0) {
               last_shape[dim] = split_size;
             } else {
               int64_t num_splits = std::max<int64_t>(
                   (shape[dim] + split_size - 1) / split_size, 1);
               last_shape[dim] =
                   split_size - (split_size * num_splits - shape[dim]);
               AT_ASSERT(last_shape[dim] >= 0);
             }
             push(stack, std::move(regular_shape));
             push(stack, std::move(last_shape));
           };
         },
         aliasAnalysisSpecialCase()),
     Operator(
         "aten::_grad_sum_to_size(Tensor(a) self, int[]? size) -> Tensor(a)",
         [](Stack* stack) {
           RECORD_FUNCTION("_grad_sum_to_size", std::vector<c10::IValue>());
           IValue self, size;
           pop(stack, self, size);
           if (size.isNone()) {
             push(stack, std::move(self));
           } else {
             push(stack, at::sum_to(self.toTensor(), size.toIntVector()));
           }
         },
         aliasAnalysisFromSchema()),
     // This operator is generated inside the compiler for indexing into
     // ModuleList without a statically determinable key. Accordingly,
     // self must be a ModuleType and the output must be an InterfaceType.
     OperatorGenerator(
         TORCH_SELECTIVE_SCHEMA(
             "prim::ModuleContainerIndex.list(Any self, int ind) -> Any"),
         [](Stack* stack) {
           IValue ind = pop(stack);
           IValue module_dict = pop(stack);
           std::stringstream ss;
           ss << ind.toInt();
           push(stack, module_dict.toModule().attr(ss.str()));
         },
         aliasAnalysisFromSchema()),
     // This operator is generated inside the compiler for indexing into
     // ModuleDict without a statically determinable key. Accordingly,
     // self must be a ModuleType and the output must be an InterfaceType.
     OperatorGenerator(
         TORCH_SELECTIVE_SCHEMA(
             "prim::ModuleContainerIndex.dict(Any self, str ind) -> Any"),
         [](Stack* stack) {
           IValue ind = pop(stack);
           IValue module_dict = pop(stack);
           push(stack, module_dict.toModule().attr(ind.toStringRef()));
         },
         aliasAnalysisFromSchema()),
     Operator(
         prim::TypeCheck /* (...)  -> (..., bool) */,
         [](const Node* /* node */) -> Operation {
           return [](Stack* /* stack */) {
             AT_ERROR("prim::TypeCheck not yet implemented"); // NOLINT
           };
         },
         aliasAnalysisSpecialCase()),
     Operator(
         prim::FallbackGraph,
         [](const Node* node) -> Operation {
           return [](Stack* stack) {
             AT_ERROR(
                 "Must be converted to prim::FunctionCall by replaceFallbackGraphWithFallbackFunction"); // NOLINT
           };
         },
         aliasAnalysisSpecialCase()),
     Operator(
         "prim::Guard(Tensor(a) t) -> Tensor(a)",
         [](Stack* stack) { AT_ERROR("Should be replaced by prim::BailOut"); },
         aliasAnalysisFromSchema()),
     Operator(
         "prim::BailOut(...) -> Tensor(a)",
         [](Stack* /* stack */) {
           AT_ERROR("prim::BailOut not yet implemented"); // NOLINT
         },
         aliasAnalysisFromSchema()),
     Operator(
         "prim::BailoutTemplate() -> int",
         [](Stack* stack) {
           // TODO: today, we put a single bailout template at the front to
           // carry the un-optimized graph for bailout nodes to use. Ideally
           // this should never run, but we haven't written the code to remove
           // it yet.
           // TORCH_INTERNAL_ASSERT(false);

           // Returns an int so that we have an easy way to do graph traversal
           push(stack, 1);
         },
         aliasAnalysisFromSchema()),
     Operator(
         "aten::grad(Tensor[] outputs, Tensor[] inputs, Tensor?[]? grad_outputs=None, bool? retain_graph=None, bool create_graph=False, bool allow_unused=False) -> Tensor?[]",
         [](Stack* stack) {
           bool allow_unused = pop(stack).toBool();
           bool create_graph = pop(stack).toBool();
           auto retain_graph = pop(stack).toOptional<bool>();
           auto grad_outputs = pop(stack);
           auto inputs = pop(stack).toTensorList();
           auto outputs = pop(stack).toTensorList();
           std::vector<torch::autograd::Variable> input_vars(
               inputs.begin(), inputs.end());
           std::vector<torch::autograd::Variable> output_vars(
               outputs.begin(), outputs.end());
           std::vector<torch::autograd::Variable> gradients;

           if (!grad_outputs.isNone()) {
             for (const IValue& v : grad_outputs.toListRef()) {
               gradients.emplace_back(v.isNone() ? at::Tensor() : v.toTensor());
             }
           }

           auto res = torch::autograd::grad(
               output_vars,
               input_vars,
               gradients,
               retain_graph,
               create_graph,
               allow_unused);

           c10::impl::GenericList res_list{OptionalType::ofTensor()};
           for (const at::Tensor& t : res) {
             res_list.emplace_back(t.defined() ? t : IValue());
           }
           push(stack, res_list);
         },
         aliasAnalysisFromSchema()),
     // NB: backward op might write to every input tensors in the graph and it's
     // much more expensive to analayze the leaves and sometimes it might retain
     // the whole gradients in every tensor of the Autograd graph with
     // create_graph=True so we use aliasAnalysisConservative for these two OPs
     Operator(
         "aten::backward.TensorList(Tensor[] tensors, Tensor?[]? grad_tensors=None, bool? retain_graph=None, bool create_graph=False) -> ()",
         [](Stack* stack) {
           bool create_graph = pop(stack).toBool();
           auto retain_graph = pop(stack).toOptional<bool>();
           auto grad_tensors = pop(stack);
           auto outputs = pop(stack).toTensorList();
           std::vector<torch::autograd::Variable> output_vars(
               outputs.begin(), outputs.end());
           std::vector<torch::autograd::Variable> gradients;

           if (!grad_tensors.isNone()) {
             for (const IValue& v : grad_tensors.toListRef()) {
               gradients.emplace_back(v.isNone() ? at::Tensor() : v.toTensor());
             }
           }

           torch::autograd::backward(
               output_vars, gradients, retain_graph, create_graph);
         },
         aliasAnalysisConservative()),
     Operator(
         "aten::save(t item, str filename) -> ()",
         [](Stack* stack) {
           auto filename = pop(stack).toStringRef();
           auto ivalue = pop(stack);

           // Pickle the tensor
           auto data = jit::pickle_save(ivalue);

           // Write file
           std::fstream output(filename, std::ios::out | std::ios::binary);
           output.write(data.data(), data.size());
         },
         aliasAnalysisFromSchema()),
     Operator(
         "prim::IgnoredPythonOp(...) -> None",
         [](Stack* stack) {
           throw JITException(
               "This Python function is annotated to be ignored"
               " and cannot be and has not been included in the exported"
               " binary, meaning that it cannot be executed now."
               " Make sure that ignored operations are never executed after"
               " import");
         },
         aliasAnalysisFromSchema()),
     Operator(
         "aten::wait(Future(t) self) -> t",
         [](Stack* stack) {
           TORCH_CHECK(
               false, "wait is implemented directly in the interpreter");
         },
         aliasAnalysisSpecialCase())});

RegisterOperators logging_operators(
    {Operator(
         "prim::AddStatValue(str key, int val) -> ()",
         [](Stack* stack) {
           auto val = pop(stack).toInt();
           auto key = pop(stack).toString();

           auto schema =
               parseSchema("prim::AddStatValue(str key, int val) -> ()");
           // TODO: remove this custom tracing code once the custom op bugfix
           // lands
           if (jit::tracer::isTracing()) {
             const auto& graph = tracer::getTracingState()->graph;
             Node* node = graph->create(prim::AddStatValue, /*num_outputs=*/0);
             tracer::recordSourceLocation(node);
             node->addInput(insertConstant(*graph, key));
             tracer::addInputs(node, "val", val);
             graph->insertNode(node);
           }
           torch::jit::logging::getLogger()->addStatValue(*key, val);
         },
         aliasAnalysisFromSchema()),
     Operator(
         "prim::TimePoint() -> int",
         [](Stack* stack) {
           auto schema = parseSchema("prim::TimePoint() -> int");
           Node* node = nullptr;
           // TODO: remove this custom tracing code once the custom op bugfix
           // lands
           if (jit::tracer::isTracing()) {
             const auto& graph = tracer::getTracingState()->graph;
             Node* node = graph->create(prim::TimePoint, /*num_outputs=*/0);
             tracer::recordSourceLocation(node);
             graph->insertNode(node);
           }
           auto output = autograd::profiler::getTime(/*allow_monotonic=*/true);
           push(stack, output);
           if (jit::tracer::isTracing()) {
             jit::tracer::addOutput(node, output);
           }
         },
         aliasAnalysisFromSchema())});

<<<<<<< HEAD
// NOLINTNEXTLINE(clang-diagnostic-unused-function)
void hashValue(Stack* stack) {
=======
C10_UNUSED void hashValue(Stack* stack) {
>>>>>>> 3bdbaf14
  auto value = pop(stack);
  push(stack, value.hash());
}

bool isSortableTupleType(
    const TupleTypePtr& tuple_type,
    std::stringstream& why_not) {
  for (const TypePtr& ele_type : tuple_type->containedTypes()) {
    switch (ele_type->kind()) {
      case TypeKind::IntType:
      case TypeKind::BoolType:
      case TypeKind::FloatType:
      case TypeKind::StringType:
      case TypeKind::TensorType:
        continue;
      case TypeKind::TupleType:
        if (!isSortableTupleType(ele_type->expect<TupleType>(), why_not)) {
          return false;
        }
        continue;
      case TypeKind::ClassType:
        if (!c10::checkObjectSortSchema(
                ele_type->expect<ClassType>(), why_not)) {
          return false;
        }
        continue;
      default:
        why_not << "Contained elements in " << *tuple_type
                << " are not sortable. Only Int, Bool, Float, String, Tensor, "
                << "a User Defined Class with __lt__ method defined or Tuples "
                << "of aforementionted types can be sorted.";
        return false;
    }
  }

  return true;
}

bool isSortableListOfObjectsOrTuples(
    c10::List<IValue>& ivalues,
    std::stringstream& why_not) {
  if (ivalues.empty()) {
    return true;
  }

  auto type = ivalues.get(0).type();
  // We assume lists have homogenous types, use first element to determine
  // best sorting methods. If in the future we need to support heterogenous
  // types inside list, then sorting needs to have runtime sortable checks.
  const size_t n = ivalues.size();
  for (const auto i : c10::irange(n)) {
    const IValue& v = ivalues.get(i);
    auto curr_type = v.type();
    if (*curr_type != *type) {
      why_not << "Only values of same type can be compared. "
              << "Found " << type->repr_str() << " and "
              << curr_type->repr_str();
      return false;
    }
  }

  if (auto tuple_type = type->cast<TupleType>()) {
    return isSortableTupleType(tuple_type, why_not);
  }

  if (auto class_type = type->cast<ClassType>()) {
    return c10::checkObjectSortSchema(class_type, why_not) != nullptr;
  }

  // Basic types like tensors/ints/floats/bools/strs are not checked in this
  // method because they should have been schema matched to specialized
  // aten::sort kernels using listSort<T>.
  why_not << "Only list of Tensors, ints, floats, bools, strs, "
          << "a User Defined Class that defines the __lt__ compare method "
          << "or Tuples of aforementioned types can be sorted, got list of "
          << type->repr_str() << "\n";
  return false;
}

template <bool has_reverse_arg, bool copy_return_list>
void sort_op(Stack* stack) {
  bool reverse = has_reverse_arg ? pop(stack).toBool() : false;
  auto g_list = pop(stack).toList();

  if (copy_return_list) {
    g_list = g_list.copy();
  }

  if (!g_list.empty()) {
    std::stringstream error_str;
    if (!isSortableListOfObjectsOrTuples(g_list, error_str)) {
      throw std::runtime_error(error_str.str());
    }

    c10::IValueComparator comparator;
    if (reverse) {
      comparator = c10::getGreaterThanComparator(g_list.get(0));
    } else {
      comparator = c10::getLessThanComparator(g_list.get(0));
    }
    std::sort(g_list.begin(), g_list.end(), comparator);
  }

  if (copy_return_list) {
    push(stack, g_list);
  }
}

// NB: this must be registered after the other aten::sort operators
RegisterOperators regSort({
    Operator(
        "aten::sorted.any(t[](a) self) -> (t[])",
        sort_op</*has_reverse_arg*/ false, /*copy_return_list*/ true>,
        aliasAnalysisFromSchema()),
    Operator(
        "aten::sort.any(t[](a!) self, bool reverse=False) -> ()",
        sort_op</*has_reverse_arg*/ true, /*copy_return_list*/ false>,
        aliasAnalysisFromSchema()),
});

// reference: _output_size in torch/nn/functional.py
// size can be none, int or intlist
// scale_factors can be none, float, or floatlist
std::vector<int64_t> _output_size(
    const at::Tensor& input,
    size_t dim,
    const IValue& size,
    const IValue& scale_factors) {
  if (!size.isNone()) {
    if (size.isInt()) {
      std::vector<int64_t> repeated(dim, size.toInt());
      return repeated;
    } else {
      return size.toIntVector();
    }
  }
  std::vector<double> scale_repeated;
  if (scale_factors.isDouble()) {
    scale_repeated = std::vector<double>(dim, scale_factors.toDouble());
  } else {
    scale_repeated = scale_factors.toDoubleVector();
  }
  std::vector<int64_t> ret;
  for (const auto i : c10::irange(dim)) {
    ret.push_back(std::floor(input.size(i + 2) * scale_repeated[i]));
  }
  return ret;
}

// return true if v is a real float
// and false if it is an integer
bool _is_floating_value(double v) {
  return std::floor(v) != v;
}

// reference: interpolate in torch/nn/functional.py
// size can be none, int or intlist
// scale_factors can be none, float, or floatlist
at::Tensor interpolate(
    const at::Tensor& input,
    const IValue& size,
    const IValue& scale_factors,
    const std::string& mode,
    c10::optional<bool> align_corners,
    c10::optional<bool> recompute_scale_factor) {
  if ((mode == "nearest" || mode == "area")) {
    if (align_corners != c10::nullopt) {
      throw std::runtime_error(
          "align_corners option can only be set with the "
          "interpolating modes: linear | bilinear | bicubic | trilinear");
    }
  } else {
    if (align_corners == c10::nullopt) {
      TORCH_WARN(
          "Default upsampling behavior when mode=",
          mode,
          " is changed "
          "to align_corners=False since 0.4.0. Please specify align_corners=True "
          "if the old behavior is desired. See the documentation of nn.Upsample for details");
      align_corners = false;
    }
  }

  double scale_factors_1 = -1.0;
  double scale_factors_2 = -1.0;
  double scale_factors_3 = -1.0;

  if (!scale_factors.isNone() && recompute_scale_factor == c10::nullopt) {
    recompute_scale_factor = true;
    bool warn_recompute_scale_factor = false;

    if (scale_factors.isDouble()) {
      // only warn when the scales have floating values since
      // the result for ints is the same with/without recompute_scale_factor
      if (_is_floating_value(scale_factors.toDouble())) {
        warn_recompute_scale_factor = true;
      }
    } else if (scale_factors.isDoubleList()) {
      auto scale_factors_list = scale_factors.toDoubleList();

      for (const auto& scales : scale_factors_list) {
        // only warn when the scales have floating values since
        // the result for ints is the same with/without recompute_scale_factor
        if (_is_floating_value(scales)) {
          warn_recompute_scale_factor = true;
          break;
        }
      }
    }

    if (warn_recompute_scale_factor) {
      TORCH_WARN(
          "The default behavior for interpolate/upsample with float scale_factor will change "
          "in 1.5.0 to align with other frameworks/libraries, and use scale_factor directly, "
          "instead of relying on the computed output size. "
          "If you wish to keep the old behavior, please set recompute_scale_factor=True. "
          "See the documentation of nn.Upsample for details.");
    }
  }

  if (recompute_scale_factor == false) {
    if (scale_factors.isDouble()) {
      scale_factors_1 = scale_factors.toDouble();
      scale_factors_2 = scale_factors.toDouble();
      scale_factors_3 = scale_factors.toDouble();
    } else if (scale_factors.isDoubleList()) {
      auto scale_factors_list = scale_factors.toDoubleList();
      scale_factors_1 = scale_factors_list[0];
      if (scale_factors_list.size() >= 2) {
        scale_factors_2 = scale_factors_list[1];
        if (scale_factors_list.size() >= 3) {
          scale_factors_3 = scale_factors_list[2];
        }
      }
    }
  }

  const auto dim1d = 3;
  const auto dim2d = 4;
  const auto dim3d = 5;

  auto input_dim = input.dim();
  if (input_dim == dim1d && mode == "nearest")
    return at::upsample_nearest1d(
        input,
        _output_size(input, 1, size, scale_factors),
        c10::make_optional(scale_factors_1));
  if (input_dim == dim2d && mode == "nearest")
    return at::upsample_nearest2d(
        input,
        _output_size(input, 2, size, scale_factors),
        scale_factors_1,
        scale_factors_2);
  if (input_dim == dim3d && mode == "nearest")
    return at::upsample_nearest3d(
        input,
        _output_size(input, 3, size, scale_factors),
        scale_factors_1,
        scale_factors_2,
        scale_factors_3);
  if (input_dim == dim1d && mode == "area")
    return at::adaptive_avg_pool1d(
        input, _output_size(input, 1, size, scale_factors));
  if (input_dim == dim2d && mode == "area")
    return at::adaptive_avg_pool2d(
        input, _output_size(input, 2, size, scale_factors));
  if (input_dim == dim3d && mode == "area")
    return at::adaptive_avg_pool3d(
        input, _output_size(input, 3, size, scale_factors));
  if (input_dim == dim1d && mode == "linear")
    return at::upsample_linear1d(
        input,
        _output_size(input, 1, size, scale_factors),
        *align_corners,
        c10::make_optional(scale_factors_1));
  if (input_dim == dim1d && mode == "bilinear")
    throw std::runtime_error("Got 3D input, but bilinear mode needs 4D input");
  if (input_dim == dim1d && mode == "bicubic")
    throw std::runtime_error("Got 3D input, but bicubic mode needs 4D input");
  if (input_dim == dim1d && mode == "trilinear")
    throw std::runtime_error("Got 3D input, but trilinear mode needs 5D input");
  if (input_dim == dim2d && mode == "linear")
    throw std::runtime_error("Got 4D input, but linear mode needs 3D input");
  if (input_dim == dim2d && mode == "bilinear")
    return at::upsample_bilinear2d(
        input,
        _output_size(input, 2, size, scale_factors),
        *align_corners,
        scale_factors_1,
        scale_factors_2);
  if (input_dim == dim2d && mode == "bicubic")
    return at::upsample_bicubic2d(
        input,
        _output_size(input, 2, size, scale_factors),
        *align_corners,
        scale_factors_1,
        scale_factors_2);
  if (input_dim == dim2d && mode == "trilinear")
    throw std::runtime_error("Got 4D input, but trilinear mode needs 5D input");
  if (input_dim == dim3d && mode == "linear")
    throw std::runtime_error("Got 5D input, but linear mode needs 3D input");
  if (input_dim == dim3d && mode == "bilinear")
    throw std::runtime_error("Got 5D input, but bilinear mode needs 4D input");
  if (input_dim == dim3d && mode == "bicubic")
    throw std::runtime_error("Got 5D input, but bicubic mode needs 4D input");
  if (input_dim == dim3d && mode == "trilinear")
    return at::upsample_trilinear3d(
        input,
        _output_size(input, 3, size, scale_factors),
        *align_corners,
        scale_factors_1,
        scale_factors_2,
        scale_factors_3);

  AT_ERROR(
      "Input Error: Only 3D, 4D and 5D input Tensors supported",
      " (got ",
      input_dim,
      "D) for the modes: nearest | linear | bilinear | trilinear",
      " (got ",
      mode,
      ") ");
}

void interpolate_op(Stack* stack) {
  at::Tensor input;
  IValue size;
  IValue scale_factors;
  std::string mode;
  IValue align_corners;
  IValue recompute_scale_factor;
  pop(stack,
      input,
      size,
      scale_factors,
      mode,
      align_corners,
      recompute_scale_factor);
  at::Tensor res = interpolate(
      input,
      size,
      scale_factors,
      mode,
      align_corners.toOptional<bool>(),
      recompute_scale_factor.toOptional<bool>());
  push(stack, std::move(res));
}

// interpolate takes in float & float[] for scale factor
// upsample takes in int & int[], so convert the ints to floats before
// passing on to the interpolate op
IValue convert_scale_factor_to_double(const IValue& int_ivalue) {
  IValue scale_factor_double;
  if (int_ivalue.isInt()) {
    scale_factor_double = static_cast<double>(int_ivalue.toInt());
  } else if (int_ivalue.isIntList()) {
    auto int_list = int_ivalue.toIntVector();
    std::vector<double> double_vec(int_list.begin(), int_list.end());
    scale_factor_double = double_vec;
  } else if (int_ivalue.isNone()) {
    return IValue();
  } else {
    std::stringstream ss;
    ss << "Expecting optional int or int list arg for scale factor, got"
       << int_ivalue;
    throw std::runtime_error(ss.str());
  }
  return scale_factor_double;
}

void upsample_nearest_op(Stack* stack) {
  at::Tensor input;
  IValue size;
  IValue scale_factor_int;
  pop(stack, input, size, scale_factor_int);
  IValue scale_factor_double = convert_scale_factor_to_double(scale_factor_int);
  at::Tensor res = interpolate(
      input, size, scale_factor_double, "nearest", c10::nullopt, c10::nullopt);
  push(stack, std::move(res));
}

void upsample_op(Stack* stack) {
  at::Tensor input;
  IValue size;
  IValue scale_factor_int;
  std::string mode;
  IValue align_corners;
  pop(stack, input, size, scale_factor_int, mode, align_corners);
  IValue scale_factor_double = convert_scale_factor_to_double(scale_factor_int);
  at::Tensor res = interpolate(
      input,
      size,
      scale_factor_double,
      mode,
      align_corners.toOptional<bool>(),
      c10::nullopt);
  push(stack, std::move(res));
}

void upsample_bilinear_op(Stack* stack) {
  at::Tensor input;
  IValue size;
  IValue scale_factor_int;
  pop(stack, input, size, scale_factor_int);
  IValue scale_factor_double = convert_scale_factor_to_double(scale_factor_int);
  at::Tensor res = interpolate(
      input, size, scale_factor_double, "bilinear", true, c10::nullopt);
  push(stack, std::move(res));
}

// These ops are no longer generated, but remain here for BC
RegisterOperators reg3({
    Operator(
        "aten::__interpolate.scale_list(Tensor input, int? size = None, float[]? scale_factor = None, str mode = 'nearest', bool? align_corners = None, bool? recompute_scale_factor = None) -> Tensor",
        interpolate_op,
        aliasAnalysisFromSchema()),
    Operator(
        "aten::__interpolate.size_list_scale_list(Tensor input, int[]? size = None, float[]? scale_factor = None, str mode = 'nearest', bool? align_corners = None, bool? recompute_scale_factor = None) -> Tensor",
        interpolate_op,
        aliasAnalysisFromSchema()),
    Operator(
        "aten::__interpolate(Tensor input, int? size = None, float? scale_factor = None, str mode = 'nearest', bool? align_corners = None, bool? recompute_scale_factor = None) -> Tensor",
        interpolate_op,
        aliasAnalysisFromSchema()),
    Operator(
        "aten::__interpolate.size_list(Tensor input, int[]? size = None, float? scale_factor = None, str mode = 'nearest', bool? align_corners = None, bool? recompute_scale_factor = None) -> Tensor",
        interpolate_op,
        aliasAnalysisFromSchema()),

    Operator(
        "aten::__upsample_nearest(Tensor input, int? size = None, int? scale_factor = None) -> Tensor",
        upsample_nearest_op,
        aliasAnalysisFromSchema()),
    Operator(
        "aten::__upsample_nearest.size_list(Tensor input, int[]? size = None, int? scale_factor = None) -> Tensor",
        upsample_nearest_op,
        aliasAnalysisFromSchema()),

    Operator(
        "aten::__upsample(Tensor input, int? size = None, int? scale_factor = None, str mode = 'nearest', bool? align_corners = None) -> Tensor",
        upsample_op,
        aliasAnalysisFromSchema()),
    Operator(
        "aten::__upsample.size_list(Tensor input, int[]? size = None, int? scale_factor = None, str mode = 'nearest', bool? align_corners = None) -> Tensor",
        upsample_op,
        aliasAnalysisFromSchema()),

    Operator(
        "aten::__upsample_bilinear(Tensor input, int? size = None, int? scale_factor = None) -> Tensor",
        upsample_bilinear_op,
        aliasAnalysisFromSchema()),
    Operator(
        "aten::__upsample_bilinear.size_list(Tensor input, int[]? size = None, int? scale_factor = None) -> Tensor",
        upsample_bilinear_op,
        aliasAnalysisFromSchema()),
    Operator(
        "aten::__upsample_bilinear.scale_list(Tensor input, int? size = None, int[]? scale_factor = None) -> Tensor",
        upsample_bilinear_op,
        aliasAnalysisFromSchema()),
    Operator(
        "aten::__upsample_bilinear.size_list_scale_list(Tensor input, int[]? size = None, int[]? scale_factor = None) -> Tensor",
        upsample_bilinear_op,
        aliasAnalysisFromSchema()),

});

at::Tensor leaky_relu(const at::Tensor& tensor, double scalar) {
  return at::leaky_relu(tensor, scalar);
}
at::Tensor cat(const c10::List<at::Tensor>& tensors) {
  return at::cat(tensors.vec());
}

std::string get_first(const c10::List<c10::List<std::string>>& strings) {
  return strings.get(0).get(0);
}

static auto reg4 =
    torch::RegisterOperators()
        .op("_test::leaky_relu(Tensor self, float v=0.01) -> Tensor",
            &leaky_relu)
        .op("_test::cat(Tensor[] inputs) -> Tensor", &cat)
        .op("_test::get_first", &get_first);

} // namespace
} // namespace jit
} // namespace torch<|MERGE_RESOLUTION|>--- conflicted
+++ resolved
@@ -372,12 +372,7 @@
          },
          aliasAnalysisFromSchema())});
 
-<<<<<<< HEAD
-// NOLINTNEXTLINE(clang-diagnostic-unused-function)
-void hashValue(Stack* stack) {
-=======
 C10_UNUSED void hashValue(Stack* stack) {
->>>>>>> 3bdbaf14
   auto value = pop(stack);
   push(stack, value.hash());
 }
