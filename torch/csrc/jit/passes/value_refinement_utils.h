--- conflicted
+++ resolved
@@ -70,8 +70,6 @@
     ListRefinement& true_block_refinements,
     ListRefinement& false_block_refinements,
     std::unordered_map<Value*, BooleanRefinementMapping>& info);
-<<<<<<< HEAD
-=======
 
 // handles adding blocks to throwing blocks and propagating refinements via
 // boolean comparisons
@@ -79,7 +77,6 @@
     Node* n,
     std::unordered_set<Block*>& throwing_blocks,
     std::unordered_map<Value*, BooleanRefinementMapping>& info);
->>>>>>> ec502873
 
 } // namespace jit
 } // namespace torch