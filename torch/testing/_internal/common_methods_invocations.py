--- conflicted
+++ resolved
@@ -17,11 +17,7 @@
     (make_non_contiguous, floating_types, floating_types_and, complex_types,
      floating_and_complex_types, floating_and_complex_types_and,
      all_types_and_complex_and, all_types_and, all_types_and_complex,
-<<<<<<< HEAD
-     integral_types_and, all_types, double_types)
-=======
-     integral_types_and, all_types, empty_types)
->>>>>>> 66452e0a
+     integral_types_and, all_types, empty_types, double_types)
 from .._core import _dispatch_dtypes
 from torch.testing._internal.common_device_type import \
     (skipIf, skipCUDAIfNoMagma, skipCUDAIfNoMagmaAndNoCusolver, skipCUDAIfNoCusolver,
