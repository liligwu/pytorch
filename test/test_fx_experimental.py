import torch
import unittest
from typing import Dict
from torch.fx.symbolic_trace import symbolic_trace
from torch.fx.graph_module import GraphModule
from torch.fx.node import Node
from torch.fx.experimental import graph_manipulation
from torch.fx.experimental.accelerator_partitioner import Partitioner
from torch.fx.experimental.rewriter import RewritingTracer
from torch.testing._internal.common_utils import run_tests
from torch.testing._internal.jit_utils import JitTestCase
from torch.fx.experimental.subgraph_creation_example import split_module
from torch.fx.experimental.partitioner_utils import (
    NodeLatency,
    get_partition_to_latency_mapping,
    get_latency_of_partitioned_graph,
    Device,
    PartitionerConfig
)
from typing import Union, Callable

try:
    from torchvision.models import resnet18
    HAS_TORCHVISION = True
except ImportError:
    HAS_TORCHVISION = False
skipIfNoTorchVision = unittest.skipIf(not HAS_TORCHVISION, "no torchvision")


def symbolic_trace_with_rewrite(root: Union[torch.nn.Module, Callable]) -> GraphModule:
    return GraphModule(
        root if isinstance(root, torch.nn.Module) else torch.nn.Module(),
        RewritingTracer().trace(root),
    )


class TestFXExperimental(JitTestCase):
    def test_serialize_graph(self):
        class TestModule(torch.nn.Module):
            def __init__(self):
                super().__init__()
                self.linear = torch.nn.Linear(4, 4)
                self.e = torch.rand(4)
                self.conv = torch.nn.Conv2d(3, 3, 2, bias=False)

            def forward(self, a, b, c):
                add_1 = a + b
                conv1 = self.conv(c)
                linear = self.linear(add_1 + conv1)
                add_2 = linear + self.e
                return add_2

        m = TestModule()
        traced = symbolic_trace(m)
        a = torch.rand(4)
        b = torch.rand(4)
        c = torch.rand(3, 3, 2, 2)
        graph_manipulation.get_size_of_all_nodes(traced, [a, b, c])

        partitioner = Partitioner()
        devices = [Device("dev_0", 5000, 0), Device("dev_1", 125, 1)]
        partitioner_config = PartitionerConfig(devices, is_sparse_nn=True)
        ret = partitioner.partition_graph(traced, m, partitioner_config)
        module_with_submodules = ret.module_with_submodules
        # Fix for now to add type/shape to output
        for node in traced.graph.nodes:
            if node.op == "output":
                node.shape = a.shape
                node.dtype = a.dtype
        for mod in module_with_submodules.modules():
            if isinstance(mod, GraphModule):
                for node in mod.graph.nodes:
                    node.shape = a.shape
                    node.dtype = a.dtype
        for node in module_with_submodules.graph.nodes:
            node.shape = a.shape
            node.dtype = a.dtype

        agm1 = graph_manipulation.AcceleratedGraphModule(traced)
        agm2 = graph_manipulation.AcceleratedGraphModule(module_with_submodules)
        assert len(agm1.weights) == 4
        assert len(agm2.weights) == 4
        assert len(agm1.serialized_graph["nodes"]) == 10
        assert len(agm1.serialized_graph["weights"]) == 4
        assert len(agm1.serialized_graph["modules"]) == 0
        assert len(agm2.serialized_graph["nodes"]) == 6
        assert len(agm2.serialized_graph["weights"]) == 4
        assert len(agm2.serialized_graph["modules"]) == 1
        assert agm1.serialized_graph["weights"]["linear.weight"]["shape"] == "[4, 4]"
        assert (
            agm1.serialized_graph["weights"]["linear.weight"]["dtype"]
            == "torch.float32"
        )
        assert (
            agm1.serialized_graph["weights"]["linear.weight"]["is_quantized"] is False
        )
        assert agm1.serialized_graph["nodes"][0]["shape"] == "[4]"
        assert agm1.serialized_graph["nodes"][0]["dtype"] == "torch.float32"
        assert agm1.serialized_graph["nodes"][0]["target"] == "a"
        assert agm1.serialized_graph["nodes"][0]["op_code"] == "placeholder"
        assert agm1.serialized_graph["nodes"][0]["name"] == "a"
        assert agm1.serialized_graph["nodes"][6]["args"][0]["name"] == "add_2"
        assert agm1.serialized_graph["nodes"][6]["args"][0]["is_node"] is True

        # Test quantization info serialization.
        x = torch.tensor([[-1.0, 0.0], [1.0, 2.0]])
        q_tensor = torch.quantize_per_tensor(x, 1, 0, torch.qint32)
        q_tensor_channel = torch.quantize_per_channel(
            x, torch.tensor([0.1, 0.01]), torch.tensor([10, 0]), 0, torch.quint8
        )
        result = graph_manipulation.serialize_tensor_quantization(q_tensor)
        result2 = graph_manipulation.serialize_tensor_quantization(q_tensor_channel)
        assert result["q_scheme"] == "torch.per_tensor_affine"
        assert result["q_scale"] == 1.0
        assert result2["q_scheme"] == "torch.per_channel_affine"
        assert len(result2["q_per_channel_scales"]) == 2

    def test_find_single_partition(self):
        class TestModule(torch.nn.Module):
            def forward(self, a, b):
                return a + b

        m = TestModule()
        traced = symbolic_trace(m)
        a = torch.rand(1)
        b = torch.rand(1)
        graph_manipulation.get_size_of_all_nodes(traced, [a, b])
        partitioner = Partitioner()
        devices = [
            Device("dev_0", 125, 0),
            Device("dev_1", 125, 1),
            Device("dev_2", 125, 2),
        ]
        partitioner_config = PartitionerConfig(devices)
        ret = partitioner.partition_graph(traced, m, partitioner_config)
        module_with_submodules = ret.module_with_submodules
        dag = ret.dag
        self.assertEqual(traced(a, b), module_with_submodules(a, b))
        assert dag.nodes[0].logical_device_ids == [0]

    def test_partition_node_manipulation(self):
        class TestModule(torch.nn.Module):
            def forward(self, a, b):
                add_1 = a + b
                add_2 = add_1 + torch.rand(4)
                add_3 = add_2 + torch.rand(4)
                return add_3

        m = TestModule()
        traced = symbolic_trace(m)
        a, b = torch.rand(4), torch.rand(4)
        graph_manipulation.get_size_of_all_nodes(traced, [a, b])
        partitioner = Partitioner()
        devices = [Device('dev_0', 1000, 0)]
        partitioner_config = PartitionerConfig(devices)
        ret = partitioner.partition_graph(traced, m, partitioner_config)
        partition = partitioner.partitions[0]
        assert partition.used_mem_bytes == 112
        # Select add_3 node to remove
        selected_node = None
        for node in partition.nodes:
            if node.name == 'add_3':
                selected_node = node
        partition.remove_node(selected_node)
        assert(partition.used_mem_bytes == 80)


    def test_size_based_partition(self):
        class TestModule(torch.nn.Module):
            def __init__(self):
                super().__init__()
                self.linear = torch.nn.Linear(4, 4)

            def forward(self, a, b):
                add_1 = a + b
                linear = self.linear(add_1)
                e = torch.rand(4)
                add_2 = linear + e
                return add_2

        m = TestModule()
        traced = symbolic_trace(m)
        a = torch.rand(4)
        b = torch.rand(4)
        graph_manipulation.get_size_of_all_nodes(traced, [a, b])
        partitioner = Partitioner()
        devices = [
            Device("dev_0", 125, 0),
            Device("dev_1", 125, 1),
            Device("dev_2", 125, 2),
        ]
        partitioner_config = PartitionerConfig(devices)
        ret = partitioner.partition_graph(traced, m, partitioner_config)
        module_with_submodules = ret.module_with_submodules
        dag = ret.dag
        self.assertEqual(traced(a, b), module_with_submodules(a, b))
        for i, node in enumerate(dag.nodes):
            assert node.logical_device_ids == [i]

    def test_partition_device_mapping(self):
        class TestModule(torch.nn.Module):
            def __init__(self):
                super().__init__()
                self.linear = torch.nn.Linear(4, 4)

            def forward(self, a):
                b = torch.rand(4)
                add_1 = a + b
                linear_1 = self.linear(add_1)
                add_2 = torch.rand(4) + a
                add_3 = add_2 + linear_1
                return add_3

        m = TestModule()
        traced = symbolic_trace(m)
        a = torch.rand(4)
        graph_manipulation.get_size_of_all_nodes(traced, [a])
        partitioner = Partitioner()
        devices = [Device("dev_0", 120, 0), Device("dev_1", 160, 1)]
        partitioner_config = PartitionerConfig(devices, is_sparse_nn=False)
        ret = partitioner.partition_graph(traced, m, partitioner_config)
        module_with_submodules = ret.module_with_submodules
        dag = ret.dag
        self.assertEqual(traced(a), module_with_submodules(a))
        for i, node in enumerate(dag.nodes):
            if i == 1:
                assert node.logical_device_ids == [1]
            else:
                assert node.logical_device_ids == [0]

    def test_sparse_nn_partition(self):
        class MyRecommendationModule(torch.nn.Module):
            def create_mlp(self, num_of_layers: int, input_size: int, output_size: int):
                layers = torch.nn.ModuleList()
                for _ in range(num_of_layers):
                    ll = torch.nn.Linear(input_size, output_size)
                    layers.append(ll)
                    layers.append(torch.nn.ReLU())
                return layers

            def __init__(self):
                super(MyRecommendationModule, self).__init__()
                layers = self.create_mlp(4, 4, 4)
                self.bottom_layers = torch.nn.Sequential(*layers)
                layers = self.create_mlp(3, 24, 24)
                self.top_layers = torch.nn.Sequential(*layers)
                self.embedding_layers = torch.nn.ModuleList()
                el = torch.nn.EmbeddingBag(500000, 4, mode="sum", sparse=True)
                self.embedding_layers.append(el)
                for i in range(3):
                    el = torch.nn.EmbeddingBag(1000000, 4, mode="sum", sparse=True)
                    self.embedding_layers.append(el)
                el = torch.nn.EmbeddingBag(500000, 4, mode="sum", sparse=True)
                self.embedding_layers.append(el)

            def forward(self, a, b, offset):
                x = self.bottom_layers(a)
                y = []
                c = []
                for i in range(len(self.embedding_layers)):
                    temp = torch.randint(10, (8,))
                    c.append(temp + b)
                for i in range(len(self.embedding_layers)):
                    if i % 2 == 0:
                        y.append(self.embedding_layers[i](c[i], offset))
                    else:
                        y.append(
                            self.embedding_layers[i](torch.randint(10, (8,)), offset)
                        )
                z = torch.cat([x] + y, dim=1)
                p = self.top_layers(z)
                return p

        m = MyRecommendationModule()
        a = torch.rand(2, 4)
        b = torch.randint(10, (8,))
        offset = torch.randint(1, (2,))
        traced = symbolic_trace(m)
        graph_manipulation.get_size_of_all_nodes(traced, [a, b, offset])
        devices = [
            Device("dev_0", 33000000, 0),
            Device("dev_1", 33000000, 1),
            Device("dev_2", 33000000, 2),
        ]
        partitioner_config = PartitionerConfig(devices, is_sparse_nn=True)
        partitioner = Partitioner()
        ret = partitioner.partition_graph(traced, m, partitioner_config)
        module_with_submodules = ret.module_with_submodules
        dag = ret.dag
        self.assertEqual(traced(a, b, offset), module_with_submodules(a, b, offset))
        assert len(module_with_submodules.graph.nodes) == 24

    def test_partition_latency(self):
        class TestModule(torch.nn.Module):
            def __init__(self):
                super(TestModule, self).__init__()
                self.linear = torch.nn.Linear(4, 4)

            def forward(self, a):
                add_1 = a + torch.rand(4)
                add_2 = add_1 + torch.rand(4)
                linear_1 = self.linear(add_1)
                add_3 = add_2 + linear_1
                add_4 = add_2 + add_3
                return add_4

        def get_node_to_latency_mapping(fx_module: GraphModule):
            """Given a fx module, generate node latency for each node
            based on the size of each node
            """
            node_to_latency_mapping: Dict[Node, NodeLatency] = {}
            for node in fx_module.graph.nodes:
                if node.op not in {"output", "placeholder", "get_attr"}:
                    if node.size_bytes.total_size == node.size_bytes.output_size:
                        node_to_latency_mapping[node] = NodeLatency(
                            node.size_bytes.total_size, 2.0 * node.size_bytes.total_size
                        )
                    else:
                        node_to_latency_mapping[node] = NodeLatency(
                            node.size_bytes.total_size, node.size_bytes.output_size
                        )
            return node_to_latency_mapping

        m = TestModule()
        traced = symbolic_trace(m)
        a = torch.rand(4)
        graph_manipulation.get_size_of_all_nodes(traced, [a])
        node_to_latency_mapping = get_node_to_latency_mapping(traced)
        devices = [Device("dev_0", 200, 0), Device("dev_1", 200, 1)]
        partitioner = Partitioner()
        partitioner_config = PartitionerConfig(devices, False)
        ret = partitioner.partition_graph(traced, m, partitioner_config)
        module_with_submodules = ret.module_with_submodules
        self.assertEqual(traced(a), module_with_submodules(a))
        partitions = partitioner.partitions
        partition_to_latency_mapping = get_partition_to_latency_mapping(
            partitions, node_to_latency_mapping
        )
        for p in partition_to_latency_mapping:
            if p.partition_id == 0:
                assert partition_to_latency_mapping[p] == (128.0, 80.0, 160.0)
            else:
                assert partition_to_latency_mapping[p] == (16.0, 32.0, 32.0)
        transfer_rate_bytes_per_sec = 2
        critical_path_latency_sec = get_latency_of_partitioned_graph(
            partitions, partition_to_latency_mapping, transfer_rate_bytes_per_sec
        )
        assert critical_path_latency_sec == 208.0

    def test_cost_aware_partition(self):
        class MyModule(torch.nn.Module):
            def __init__(self):
                super().__init__()
                self.linear = torch.nn.Linear(4, 4)

            def forward(self, a):
                add_1 = a + torch.rand(4)
                add_2 = add_1 + torch.rand(4)
                linear_1 = self.linear(add_1)
                add_3 = add_2 + torch.rand(4)
                add_4 = add_2 + linear_1
                add_5 = add_3 + add_4
                return add_5

        def get_node_to_latency_mapping(fx_module: GraphModule):
            node_to_latency_mapping: Dict[Node, Nodelatency] = {}
            for node in fx_module.graph.nodes:
                if node.op not in {'output', 'placeholder', 'get_attr'}:
                    if node.size_bytes.total_size == node.size_bytes.output_size:
                        node_to_latency_mapping[node] = NodeLatency(node.size_bytes.total_size, 1)
                    else:
                        node_to_latency_mapping[node] = NodeLatency(node.size_bytes.total_size, node.size_bytes.output_size)
            return node_to_latency_mapping

        m = MyModule()
        traced = symbolic_trace(m)
        a = torch.rand(4)
        graph_manipulation.get_size_of_all_nodes(traced, [a])
        devices = [
            Device('dev_0', 125, 0),
            Device('dev_1', 125, 1),
            Device('dev_2', 125, 2),
            Device('dev_3', 125, 3)
        ]
        node_to_latency_mapping = get_node_to_latency_mapping(traced)
        partitioner_config = PartitionerConfig(
            devices,
            is_sparse_nn=False,
            is_cost_aware=True,
            transfer_rate_bytes_per_sec=2,
            node_to_latency_mapping=node_to_latency_mapping
        )
        partitioner = Partitioner()
        ret = partitioner.partition_graph(traced, m, partitioner_config)
        module_with_submodules = ret.module_with_submodules
        dag = ret.dag
        self.assertEqual(traced(a), module_with_submodules(a))
        partitions = partitioner.partitions
        partition_to_latency_mapping = get_partition_to_latency_mapping(partitions, node_to_latency_mapping)
        critical_path_latency_sec = get_latency_of_partitioned_graph(
            partitions,
            partition_to_latency_mapping,
            partitioner_config.transfer_rate_bytes_per_sec
        )
        assert critical_path_latency_sec == 160.

        def test_replace_target_nodes_with(self):
            class testModule(torch.nn.Module):
                def forward(self, a, b):
                    return a + b
            m = testModule()
            traced = symbolic_trace(m)
            input1 = torch.randn(1)
            input2 = torch.randn(1)
            assert (input1 + input2) == traced(input1, input2)
            graph_manipulation.replace_target_nodes_with(
                fx_module=traced,
                old_op="call_function",
                old_target=operator.add,
                new_op="call_function",
                new_target=operator.mul,
            )
            assert (input1 * input2) == traced(input1, input2)

    def test_call_to_assert_no_msg(self):
        class M(torch.nn.Module):
            def forward(self, a, b):
                assert a == b
                return a + b

        m = M()
        traced = symbolic_trace_with_rewrite(m)

        # Make sure the graph is well-formed
        traced.graph.lint(traced)

        # Check the IR to make sure there's a call_function node with target == "Assert"
        self.assertTrue(
            any(
                node.op == "call_function" and node.target == torch._assert
                for node in traced.graph.nodes
            )
        )

        # Ensure that the assert throws when it's supposed to and doesn't throw when it's not supposed to
        traced(3, 3)
        with self.assertRaisesRegex(AssertionError, ""):
            traced(3, 5)

        # Confirm that the output is correct
        self.assertEqual(traced(3, 3), m(3, 3))

    def test_call_to_assert_with_msg(self):
        class M(torch.nn.Module):
            def forward(self, a, b):
                assert a == b, "test message"
                return a + b

        m = M()
        traced = symbolic_trace_with_rewrite(m)

        # Make sure the graph is well-formed
        traced.graph.lint(traced)

        # Check the IR to make sure there's a call_function node with target == "Assert"
        self.assertTrue(
            any(
                node.op == "call_function" and node.target == torch._assert
                for node in traced.graph.nodes
            )
        )

        # Ensure that the assert throws when it's supposed to and doesn't throw when it's not supposed to
        traced(3, 3)
        with self.assertRaisesRegex(AssertionError, "test message"):
            traced(3, 5)

        # Confirm that the output is correct
        self.assertEqual(traced(3, 3), m(3, 3))

    def test_call_to_assert_with_empty_msg(self):
        class M(torch.nn.Module):
            def forward(self, a, b):
                assert a == b, ""
                return a + b

        m = M()
        traced = symbolic_trace_with_rewrite(m)

        # Make sure the graph is well-formed
        traced.graph.lint(traced)

        # Check the IR to make sure there's a call_function node with target == "Assert"
        self.assertTrue(
            any(
                node.op == "call_function" and node.target == torch._assert
                for node in traced.graph.nodes
            )
        )

        # Ensure that the assert throws when it's supposed to and doesn't throw when it's not supposed to
        traced(3, 3)
        with self.assertRaisesRegex(AssertionError, ""):
            traced(3, 5)

        # Confirm that the output is correct
        self.assertEqual(traced(3, 3), m(3, 3))

    def test_call_to_assert_with_multiline_message(self):
        class M(torch.nn.Module):
            def forward(self, a, b):
                error_msg = """
An error message with
terrible spacing
                """
                assert a == b, error_msg
                return a + b

        m = M()
        traced = symbolic_trace_with_rewrite(m)

        # Make sure the graph is well-formed
        traced.graph.lint(traced)

        # Check the IR to make sure there's a call_function node with target == "Assert"
        self.assertTrue(
            any(
                node.op == "call_function" and node.target == torch._assert
                for node in traced.graph.nodes
            )
        )

        # Ensure that the assert throws when it's supposed to and doesn't throw when it's not supposed to
        error_msg = """
An error message with
terrible spacing
    """
        traced(3, 3)
        with self.assertRaisesRegex(AssertionError, error_msg):
            traced(3, 5)

        # Confirm that the output is correct
        self.assertEqual(traced(3, 3), m(3, 3))

    def test_subgraph_creation(self):
        class MyModule(torch.nn.Module):
            def __init__(self):
                super().__init__()
                self.param = torch.nn.Parameter(torch.rand(3, 4))
                self.linear = torch.nn.Linear(4, 5)

            def forward(self, x, y):
                z = self.linear(x + self.param).clamp(min=0.0, max=1.0)
                w = self.linear(y).clamp(min=0.0, max=1.0)
                return z + w

        # symbolically trace model
        my_module = MyModule()
        my_module_traced = symbolic_trace(my_module)

        # random mod partitioning
        partition_counter = 0
        NPARTITIONS = 3

        def mod_partition(node: Node):
            nonlocal partition_counter
            partition = partition_counter % NPARTITIONS
            partition_counter = (partition_counter + 1) % NPARTITIONS
            return partition

        # split module in module with submodules
        module_with_submodules = split_module(my_module_traced, my_module, mod_partition)

        x = torch.rand(3, 4)
        y = torch.rand(3, 4)

        orig_out = my_module_traced(x, y)
        submodules_out = module_with_submodules(x, y)

        self.assertEqual(orig_out, submodules_out)

    @skipIfNoTorchVision
    def test_subgraph_trivial_resnet(self):
        # Smoke test trivially splitting resnet into 1 partition works
        # There was an issue before causing submodule names to be aliased
        m = resnet18()
        traced = symbolic_trace(m)
        a = torch.rand(64, 3, 7, 7)
        module_with_submodules = split_module(traced, m, lambda node: 0)
        module_with_submodules(a)

    def test_subgraph_uniquename(self):
        class MyModule(torch.nn.Module):
            def __init__(self):
                super().__init__()
                self.linear = torch.nn.Linear(4, 4)

            def forward(self, a, b, c, d):
                add_1 = a + b
                add_2 = add_1 + c
                linear_1 = self.linear(add_1)
                add_3 = add_2 + d
                add_4 = add_2 + linear_1
                add_5 = add_3 + add_4
                return add_5

        a, b, c, d = torch.ones(4), torch.ones(4), torch.ones(4), torch.ones(4)
        mm = MyModule()
        traced = symbolic_trace(mm)

        def split_cb(node : torch.fx.Node):
<<<<<<< HEAD
            if node.name == 'a' or node.name == 'b' or node.name == 'add_1':
=======
            if node.name == 'a' or node.name == 'b' or node.name == 'add':
>>>>>>> 0237225d
                return 0
            else:
                return 1
        module_with_submodule = split_module(traced, mm, split_cb)
        self.assertEqual(module_with_submodule(a, b, c, d), traced(a, b, c, d))

    def test_traceable_function_with_nonstandard_name(self):
        def foo(x):
            return torch.relu(x)

        traced = symbolic_trace_with_rewrite(foo)


if __name__ == "__main__":
    run_tests()<|MERGE_RESOLUTION|>--- conflicted
+++ resolved
@@ -609,11 +609,7 @@
         traced = symbolic_trace(mm)
 
         def split_cb(node : torch.fx.Node):
-<<<<<<< HEAD
-            if node.name == 'a' or node.name == 'b' or node.name == 'add_1':
-=======
             if node.name == 'a' or node.name == 'b' or node.name == 'add':
->>>>>>> 0237225d
                 return 0
             else:
                 return 1
